/* eslint-disable max-lines-per-function */
"use client";

import React, { useState, ChangeEvent, FormEvent, useEffect } from 'react';
import Image from 'next/image';
import { useParams, useRouter } from 'next/navigation';

import InputField from '@/app/components/form/InputField'; // Reusing shared InputField
import { Star, Send, Loader2 } from 'lucide-react'; // Lucide icons

import styles from './RecommendationPage.module.css';
import Logo from '@/app/components/brand/Logo';
import ScreenHeaderWithBack from '@/app/components/layout/ScreenHeaderWithBack';
<<<<<<< HEAD
import { submitRecommendationAction } from '@/actions/user/recommendations';
=======
import { getWorkerForRecommendationAction, submitExternalRecommendationAction } from '@/actions/user/recommendation';
>>>>>>> aee5de8f

interface RecommendationFormData {
  recommendationText: string;
  relationship: string;
  recommenderName: string;
  recommenderEmail: string;
}

interface SkillsProps { id: string | number; name: string }



async function getWorkerDetails(workerId: string): Promise<{ name: string; skills: SkillsProps[] } | null> {
  const { data } = await getWorkerForRecommendationAction(workerId)

  if (!data) throw new Error("worker not found")

  return { name: data.userName, skills: data.skills };
}


export default function PublicRecommendationPage() {
  const params = useParams();
  const workerToRecommendId = params.workerId as string;
  const router = useRouter();

  const [workerDetails, setWorkerDetails] = useState<{ name: string; skills: SkillsProps[] } | null>(null);
  const [isLoadingWorker, setIsLoadingWorker] = useState(true);
  const [selectedSkill, setSelectedSkill] = useState<string>("");

  const [formData, setFormData] = useState<RecommendationFormData>({
    recommendationText: '',
    relationship: '',
    recommenderName: '',
    recommenderEmail: '',
  });
  const [isSubmitting, setIsSubmitting] = useState(false);
  const [error, setError] = useState<string | null>(null);
  const [successMessage, setSuccessMessage] = useState<string | null>(null);
  const firstName = workerDetails?.name.split(' ')[0];
  // Fetch worker details
  useEffect(() => {
    if (workerToRecommendId) {
      setIsLoadingWorker(true);
      getWorkerDetails(workerToRecommendId)
        .then(details => {
          if (details) {
            setWorkerDetails(details);
          } else {
            setError("Could not load worker details to recommend.");
          }
        })
        .catch(() => setError("Error fetching worker details."))
        .finally(() => setIsLoadingWorker(false));
    }
  }, [workerToRecommendId]);

  const handleChange = (event: ChangeEvent<HTMLInputElement | HTMLTextAreaElement>) => {
    const { name, value } = event.target;
    setFormData(prev => ({ ...prev, [name]: value }));
    setError(null);
    setSuccessMessage(null);
  };

  const handleSubmit = async (event: FormEvent) => {
    event.preventDefault();
    setError(null);
    setSuccessMessage(null);

    if (!formData.recommendationText || !formData.relationship || !formData.recommenderName || !formData.recommenderEmail) {
      setError("All fields are required.");
      return;
    }

    setIsSubmitting(true);

    const submissionPayload = {
      workerId: workerToRecommendId,
      // No recommenderUserId needed for public submission
      ...formData
    };

    try {
<<<<<<< HEAD
      // Submit recommendation using server action
      const result = await submitRecommendationAction(submissionPayload);
      
      if (result.success) {
        setSuccessMessage('Thank you! Your recommendation has been submitted.');
        // Optionally clear form
        // setFormData({ recommendationText: '', relationship: '', recommenderName: '', recommenderEmail: '' });
      } else {
        setError(result.error || 'Failed to submit recommendation.');
      }
=======
      const result = await submitExternalRecommendationAction(submissionPayload);
      if (!result.success) {
        throw new Error(result.error || 'Failed to submit recommendation.');
      }
      setSuccessMessage('Thank you! Your recommendation has been submitted.');
      setFormData({ recommendationText: '', relationship: '', recommenderName: '', recommenderEmail: '' });
>>>>>>> aee5de8f

    } catch (err: unknown) {
      if (err instanceof Error) {
        setError(err.message || 'Failed to submit recommendation.');
      } else {
        setError('An unexpected error occurred.');
      }
    } finally {
      setIsSubmitting(false);
    }
  };

  if (isLoadingWorker) {
    return <div className={styles.loadingContainer}><Loader2 size={32} className="animate-spin" /> Loading Recommendation Form...</div>;
  }

  if (!workerDetails) {
    return <div className={styles.container}><p className={styles.errorMessage}>{error || "Worker not found."}</p></div>;
  }

  return (
    <div className={styles.container}>
      <ScreenHeaderWithBack title="Recommendation" onBackClick={() => router.back()} />
      <div className={styles.pageWrapper}>
        {/* <header className={styles.title}>
          <Star className={styles.starIcon} />
          <span>Recommendation for {workerDetails.name}</span> */}
        {/* </header> */}

        <div className={styles.recommendationCard}>
          <p className={styles.prompt}>
            {firstName} is available for hire on Able! <br />
            Please provide a reference for {firstName}&apos;s skills as a{" "}
            <select
              className={styles.select}
              value={selectedSkill}
              onChange={(e) => setSelectedSkill(e.target.value)}
            >
              <option value="">Select a skill</option>
              {workerDetails?.skills.map((skill) => (
                <option key={skill.id} value={skill.name}>
                  {skill.name}
                </option>
              ))}
            </select>
          </p>

          <p className={styles.note}>Your feedback will be added to their public profile.</p>

          {error && <p className={styles.errorMessage}>{error}</p>}
          {successMessage && <p className={styles.successMessage}>{successMessage}</p>}

          <form onSubmit={handleSubmit} className={styles.form}>
            <div className={styles.inputGroup}>
              <label htmlFor="recommendationText" className={styles.label}>Your Recommendation <span style={{ color: 'var(--error-color)' }}>*</span></label>
              <textarea
                id="recommendationText"
                name="recommendationText"
                value={formData.recommendationText}
                onChange={handleChange}
                className={styles.textarea}
                placeholder={`Enter your recommendation here... eg: What makes ${workerDetails.name} great at ${selectedSkill}`}
                required
              />
            </div>

            <div className={styles.inputGroup}>
              {/* <label htmlFor="relationship" className={styles.label}>How do you know {workerDetails.name}? <span style={{color: 'var(--error-color)'}}>*</span></label> */}
              <textarea
                id="relationship"
                name="relationship"
                value={formData.relationship}
                onChange={handleChange}
                className={styles.textarea}
                placeholder="Please describe how you know Benji: e.g., Worked together at [Company/Event], Supervised them, Hired them for a gig..."
                required
              />
            </div>

            <div className={styles.inputGroup}>
              <label className={styles.label}>Your Details (won&apos;t be public on their profile) <span style={{ color: 'var(--error-color)' }}>*</span></label>
              <div className={styles.nameEmailGroup}>
                <InputField
                  id="recommenderName"
                  name="recommenderName"
                  type="text"
                  value={formData.recommenderName}
                  onChange={handleChange}
                  placeholder='Your Full Name'
                  required
                />
                <InputField
                  id="recommenderEmail"
                  name="recommenderEmail"
                  type="email"
                  value={formData.recommenderEmail}
                  onChange={handleChange}
                  placeholder='Your Email Address'
                  required
                />
              </div>
            </div>

            <button type="submit" className={styles.submitButton} disabled={isSubmitting}>
              {isSubmitting ? <Loader2 size={20} className="animate-spin" /> : <Send size={18} />}
              {isSubmitting ? 'Submitting...' : 'Submit Recommendation'}
            </button>
          </form>
        </div>

        {/* <div className={styles.botMessageContainer}>
          <Logo width={60} height={60} />
          <p className={styles.botText}>
            Hi! I am Able AI agent - please let me know if you have any gig work needs or would like to add a skills profile to our platform
          </p>
        </div> */}
      </div>
    </div>
  );
} <|MERGE_RESOLUTION|>--- conflicted
+++ resolved
@@ -11,11 +11,7 @@
 import styles from './RecommendationPage.module.css';
 import Logo from '@/app/components/brand/Logo';
 import ScreenHeaderWithBack from '@/app/components/layout/ScreenHeaderWithBack';
-<<<<<<< HEAD
-import { submitRecommendationAction } from '@/actions/user/recommendations';
-=======
 import { getWorkerForRecommendationAction, submitExternalRecommendationAction } from '@/actions/user/recommendation';
->>>>>>> aee5de8f
 
 interface RecommendationFormData {
   recommendationText: string;
@@ -99,25 +95,12 @@
     };
 
     try {
-<<<<<<< HEAD
-      // Submit recommendation using server action
-      const result = await submitRecommendationAction(submissionPayload);
-      
-      if (result.success) {
-        setSuccessMessage('Thank you! Your recommendation has been submitted.');
-        // Optionally clear form
-        // setFormData({ recommendationText: '', relationship: '', recommenderName: '', recommenderEmail: '' });
-      } else {
-        setError(result.error || 'Failed to submit recommendation.');
-      }
-=======
       const result = await submitExternalRecommendationAction(submissionPayload);
       if (!result.success) {
         throw new Error(result.error || 'Failed to submit recommendation.');
       }
       setSuccessMessage('Thank you! Your recommendation has been submitted.');
       setFormData({ recommendationText: '', relationship: '', recommenderName: '', recommenderEmail: '' });
->>>>>>> aee5de8f
 
     } catch (err: unknown) {
       if (err instanceof Error) {
