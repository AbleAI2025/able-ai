/* eslint-disable max-lines */
/* eslint-disable max-lines-per-function */
"use client";

import React, { useState, useEffect, FormEvent } from "react";
import { useRouter } from "next/navigation";
import {
  updatePassword,
  sendPasswordResetEmail,
  signOut as firebaseSignOut,
  EmailAuthProvider,
  reauthenticateWithCredential,
  sendEmailVerification,
} from "firebase/auth";
import InputField from "@/app/components/form/InputField";
import styles2 from "@/app/components/shared/AiSuggestionBanner.module.css";
import styles from "./SettingsPage.module.css";
import {
  Shield,
  LogOut,
  Save,
  CircleMinus,
  CheckCircle,
  AlertTriangle,
} from "lucide-react";
import Loader from "@/app/components/shared/Loader";
import { useAuth } from "@/context/AuthContext";
import { createAccountLink } from "@/app/actions/stripe/create-account-link";
import { createPortalSession } from "@/app/actions/stripe/create-portal-session";
import { FirebaseError } from "firebase/app";
import SwitchControl from "@/app/components/shared/SwitchControl";
import Logo from "@/app/components/brand/Logo";
import { toast } from "sonner";
import { getProfileInfoUserAction, updateNotificationEmailAction, updateNotificationSmsAction, updateProfileVisibilityAction, updateUserProfileAction } from "@/actions/user/user";
import StripeModal from "@/app/components/settings/stripeModal";
import StripeElementsProvider from "@/lib/stripe/StripeElementsProvider";
import { FlowStep, UserRole, UserSettingsData } from "@/app/types/SettingsTypes";
import ScreenHeaderWithBack from "@/app/components/layout/ScreenHeaderWithBack";
<<<<<<< HEAD
import { authClient } from "@/lib/firebase/clientApp";
=======
>>>>>>> 93bee2a5

export default function SettingsPage() {
  const router = useRouter();

  const { user } = useAuth();

  const [userSettings, setUserSettings] = useState<UserSettingsData | null>(
    null
  );
  const [isLoadingSettings, setIsLoadingSettings] = useState(true);
  const [isSavingProfile, setIsSavingProfile] = useState(false);

  // Stripe Connect related states
  const [isConnectingStripe, setIsConnectingStripe] = useState(false);

  // Delete Account related states
  const [showDeleteAccountModal, setShowDeleteAccountModal] = useState(false);
    const [isDeletingAccount, setIsDeletingAccount] = useState(false);
  const [isResendingEmail, setIsResendingEmail] = useState(false);

  // Privacy Settings related states
  const [profileVisibility, setProfileVisibility] = useState(false);
  const [notificationEmail, setNotificationEmail] = useState(false);
  const [notificationSms, setNotificationSms] = useState(false);


  const [displayName, setDisplayName] = useState("");
  const [phone, setPhone] = useState(""); // Added state for phone number
  // Password fields
  const [currentPassword, setCurrentPassword] = useState("");
  const [newPassword, setNewPassword] = useState("");
  const [confirmNewPassword, setConfirmNewPassword] = useState("");

  const [showStripeModal, setShowStripeModal] = useState(false);

  // Notification preferences
  const [emailGigUpdates, setEmailGigUpdates] = useState(false);
  const [emailPlatformAnnouncements, setEmailPlatformAnnouncements] =
    useState(false);
    

  const [error, setError] = useState<string | null>(null);
  const [successMessage, setSuccessMessage] = useState<string | null>(null);
  const [currentStep, setCurrentStep] = useState<FlowStep>('connecting');

  const fetchSettings = async () => {
    try {
      if (!user?.uid) throw "User not authenticated."

      const { success, data: userProfile, error } = await getProfileInfoUserAction(user?.token);
      if (!success) throw error;

      const data: UserSettingsData = {
        displayName: user?.displayName || "",
        email: user?.email || "",
        phone: userProfile?.phone || "",
        // Added mock Stripe data
        stripeAccountId: userProfile?.stripeCustomerId || null, // Or a mock ID like 'acct_123abc'
        stripeAccountStatus: "incomplete",
        stripeConnectAccountId: userProfile?.stripeConnectAccountId || null, // Or 'connected', 'pending_verification', etc.
        canReceivePayouts: false, // Or true
        lastRole: userProfile?.lastRoleUsed as UserRole,
        privacySettings: {
          // Added mock privacy data
          profileVisibility: true, // Example initial value
        },

        notificationPreferences: {
          email: {
            gigUpdates: true,
            platformAnnouncements: true,
            marketing: false,
          },
          sms: { gigAlerts: false },
        },
      };
      setUserSettings(data);
      setDisplayName(userProfile?.fullName || "");
      setPhone(userProfile?.phone || "");
      setEmailGigUpdates(data.notificationPreferences.email.gigUpdates);
      setEmailPlatformAnnouncements(
        data.notificationPreferences.email.platformAnnouncements
      );
      if (!data.stripeAccountId || !data.stripeAccountStatus) {
        setShowStripeModal(true)
      }
      // setSmsGigAlerts(data.notificationPreferences.sms.gigAlerts); // SMS commented out
      setProfileVisibility(userProfile?.profileVisibility || false);
      setNotificationEmail(userProfile?.notificationPreferences.emailGigUpdates || false)
      setNotificationSms(userProfile?.notificationPreferences.smsGigAlerts || false)
      // setPhone(data.phone || ''); // Set initial state for phone
    } catch (err: unknown) {
      if (err instanceof Error) {
        setError(err.message || "Could not load settings.");
      } else {
        setError("Could not load settings.");
      }
    } finally {
      setIsLoadingSettings(false);
    }
  };

  // Fetch user settings from backend API
  useEffect(() => {
    if (user) {
      console.log(user, "user");
      setIsLoadingSettings(true);
      // Replace with your actual API call
      fetchSettings();
    }
    // eslint-disable-next-line react-hooks/exhaustive-deps
  }, [user]); // Update dependency array

  const clearMessages = () => {
    setError(null);
    setSuccessMessage(null);
  };

  const handleProfileUpdate = async (event: FormEvent) => {
    event.preventDefault();
    clearMessages();
    setIsSavingProfile(true);

    try {
      const { success: updateSuccess, error: updateError } = await updateUserProfileAction(
        { fullName: displayName, phone: phone },
        user?.token
      );

      if (!updateSuccess) throw updateError;

      const { success: fetchSuccess, error: fetchError } = await getProfileInfoUserAction(user?.token);
      if (!fetchSuccess) throw fetchError;

      toast.success("Profile updated successfully");
      setSuccessMessage("Profile updated successfully!");
    } catch (err: unknown) {
      const message = err instanceof Error ? err.message : "Failed to update profile.";
      setError(message);
    } finally {
      setIsSavingProfile(false);
    }
  };

  const handleChangePassword = async (event: FormEvent) => {
    event.preventDefault();
    clearMessages();
    if (newPassword !== confirmNewPassword) {
      setError("New passwords do not match.");
      return;
    }
    if (newPassword.length < 10) {
      setError("New password must be at least 10 characters long.");
      return;
    }
    if (!user) {
      // Use user object
      setError("User not authenticated.");
      return;
    }

    setIsSavingProfile(true);

    try {
      const credential = EmailAuthProvider.credential(
        user.email!,
        currentPassword
      );
      await reauthenticateWithCredential(user, credential);

      await updatePassword(user, newPassword);
      setSuccessMessage("Password changed successfully!");
      setCurrentPassword("");
      setNewPassword("");
      setConfirmNewPassword("");
      toast.success(`Password changed successfully.`);
    } catch (err: unknown) {
      if (err instanceof FirebaseError) {
        console.error("Error changing password", err);
        if (err.code === "auth/wrong-password.") {
          setError("Current password incorrect.");
        } else if (err.code === "auth/requires-recent-login") {
          setError("For security login again");
        } else {
          setError(err.message || "rror changing password.");
        }
      } else {
        console.error("Error unknown:", err);
        setError("rror changing password.");
      }
    } finally {
      setIsSavingProfile(false);
    }
  };

  const handleForgotPassword = async () => {
    clearMessages();
    if (!userSettings?.email) {
      setError("Email address not found.");
      return;
    }
    try {
      if (authClient) {
        await sendPasswordResetEmail(authClient, userSettings.email);
        setSuccessMessage("Password reset email sent. Please check your inbox.");
        toast.success(`Check your email to reset your password.`);
      }
    } catch (err) {
      if (err instanceof FirebaseError) {
        setError(err.message || "Failed to send password reset email.");
      } else {
        setError("Failed to send password reset email.");
      }
    }
  };

  const handleLogout = async () => {
    clearMessages();
    try {
      if (authClient) {
        await firebaseSignOut(authClient);
        router.push("/signin");
      }
    } catch (err: unknown) {
      if (err instanceof Error) {
        setError(err.message || "Logout failed.");
      } else {
        setError("Logout failed.");
      }
    }
  };

  // Stripe Connect Onboarding
      const handleResendVerification = async () => {
    if (!user) return;
    setIsResendingEmail(true);
    try {
      await sendEmailVerification(user);
      toast.success("Verification email sent! Please check your inbox.");
    } catch (error) {
      toast.error("Failed to send verification email. Please try again later.");
      console.error("Error resending verification email:", error);
    } finally {
      setIsResendingEmail(false);
    }
  };

  const handleStripeConnect = async () => {
    if (!user) return;

    clearMessages();
    setIsConnectingStripe(true);
    try {
      const response = await createAccountLink(user?.uid);
      if (response.error && response.status === 500) throw new Error(response.error);

      if (response.status === 200 && response.url) {
        window.location.href = response.url;
      }

    } catch (err: any) {
      setError(err.message || "Failed to initiate Stripe Connect.");
    } finally {
      setIsConnectingStripe(false);
    }
  };

  const handleOpenStripeConnection = async () => {
    if (!user) return;

    clearMessages();
    setIsConnectingStripe(true);

    try {
      setCurrentStep('payment-method');
      setIsConnectingStripe(false);

    } catch (err: any) {
      setError(err.message || "Failed to initiate Stripe Connect.");
    } finally {
      setIsConnectingStripe(false);
    }
  };

  // Manage Stripe Account / Payment Settings
  const handleManageStripeAccount = async () => {
    if (!user) return

    clearMessages();
    // setIsConnectingStripe(true); // Use a different loading state if needed
    try {
      const response = await createPortalSession(user?.uid);

      if (response.error && response.status === 500) throw new Error(response.error);

      if (response.status === 200 && response.url) {
        window.location.href = response.url;
      }

    } catch (err: any) {
      setError(err.message || "Failed to open Stripe Portal.");
    } finally {
      // setIsConnectingStripe(false); // Reset loading state
    }
  };

  // Delete Account Confirmation
  const handleDeleteAccountConfirmed = async () => {
    clearMessages();
    setIsDeletingAccount(true);
    try {
      // TODO: API call to DELETE /api/users/account
      console.log("Deleting account...");
      // Simulate API call
      await new Promise((res) => setTimeout(res, 2000));
      setSuccessMessage("Account deleted successfully. Redirecting...");
      // On success, logout and redirect
      if (authClient) {
        await firebaseSignOut(authClient);
        router.push("/signin"); // Or home page
      }
    } catch (err: unknown) {
      if (err instanceof Error) {
        setError(err.message || "Failed to delete account.");
      } else {
        setError("Failed to delete account.");
      }
    } finally {
      setIsDeletingAccount(false);
      setShowDeleteAccountModal(false); // Close modal regardless of success/failure
    }
  };

  async function handleToggleEmailNotification() {
    try {
      const { data, error } = await updateNotificationEmailAction(
        { emailProferences: !notificationEmail },
        user?.token
      );
      setNotificationEmail(error ? notificationEmail : data);
      toast.success("Email notification updated")
    } catch (error) {
      console.error("Failed to update email notifications", error);
      setNotificationEmail(notificationEmail); // Revert to current value 
    }
  }

  async function handleToggleSmsNotification() {
    try {
      const { data, error } = await updateNotificationSmsAction(
        { smsGigAlerts: !notificationSms },
        user?.token
      );
      setNotificationSms(error ? notificationSms : data);
    } catch (error) {
      console.error("Failed to update SMS notifications", error);
      setNotificationSms(notificationSms);
    }
  }

  async function handleToggleProfileVisibility() {
    try {
      const { data, error } = await updateProfileVisibilityAction(
        { profileVisibility: !profileVisibility },
        user?.token
      );

      setProfileVisibility(error ? profileVisibility : data);
    } catch (error) {
      console.error("Failed to update profile visibility", error);
      setProfileVisibility(profileVisibility);

    }
  }



  if (isLoadingSettings) {
    return <Loader />;
  }

  if (!user) {
    return (
      <div className={styles.loadingContainer}>
        Unable to load settings. Please ensure you are logged in.
      </div>
    );
  }

  return (
    <div className={styles.container}>
      <div className={styles.card}>
        <ScreenHeaderWithBack title="Settings" onBackClick={() => router.back()} />
        <div className={styles.pageWrapper}>
<<<<<<< HEAD
            {/* Email Verification Section */}
            {user && !user.emailVerified && (
              <div className={styles.verificationSection}>
                <div className={styles.verificationHeader}>
                  <AlertTriangle className={styles.warningIcon} />
                  <h2 className={styles.sectionTitle}>Verify Your Email Address</h2>
                </div>
                <p className={styles.verificationText}>
                  To secure your account and access all features, please verify your email address. A verification link has been sent to <strong>{user.email}</strong>.
                </p>
                <button 
                  onClick={handleResendVerification}
                  className={styles.resendButton}
                  disabled={isResendingEmail}
                >
                  {isResendingEmail ? 'Sending...' : 'Resend Verification Email'}
                </button>
              </div>
            )}
          <p className={styles.pageDescription}>Manage your account preferences and settings</p>

=======
          <p className={styles.pageDescription}>Manage your account preferences and settings</p>
>>>>>>> 93bee2a5
          {error && <p className={styles.errorMessage}>{error}</p>}
          {successMessage && (
            <p className={styles.successMessage}>{successMessage}</p>
          )}

          {/* Inline Stripe Prompt / Status Indicator (Alternative to Modal) */}
          {userSettings &&
            userSettings.stripeAccountId &&
            userSettings.stripeAccountStatus === "connected" &&
            userSettings.canReceivePayouts && (
              <div
                className={`${styles.section} ${styles.stripeStatusBannerConnected}`}
              >
                <CheckCircle size={20} /> Stripe account connected and active.
              </div>
            )}

          {/* Profile Information Section */}
          <section className={styles.section}>
            <h2 className={styles.sectionTitle}>Personal Information</h2>
            {/* ... (DisplayName, Email - as before) ... */}
            <form onSubmit={handleProfileUpdate} className={styles.form}>
              <div className={styles.formGroup}>
                <label htmlFor="displayName" className={styles.label}>
                  Full Name
                </label>
                <InputField
                  id="displayName"
                  name="displayName"
                  type="text"
                  value={displayName}
                  onChange={(e: React.ChangeEvent<HTMLInputElement>) =>
                    setDisplayName(e.target.value)
                  }
                  placeholder="Your display name"
                />
              </div>
              <div className={styles.formGroup}>
                <label htmlFor="email" className={styles.label}>
                  Email
                </label>
                <input // Display only, not editable directly here typically
                  id="email"
                  type="email"
                  value={user.email || ""}
                  readOnly
                  disabled
                  className={styles.inputField} // Or use InputField component with disabled prop
                />
              </div>
              <div className={styles.formGroup}>
                {" "}
                {/* Added phone field */}
                <label htmlFor="phone" className={styles.label}>
                  Phone
                </label>
                <InputField
                  id="phone"
                  name="phone"
                  type="tel" // Use type="tel" for phone numbers
                  value={phone}
                  onChange={(e: React.ChangeEvent<HTMLInputElement>) =>
                    setPhone(e.target.value)
                  }
                  placeholder="Your phone number"
                />
              </div>
              <div className={styles.actionButtons}>
                <button
                  type="submit"
                  className={styles.button}
                  disabled={isSavingProfile}
                >
                  <Save size={16} />{" "}
                  {isSavingProfile ? "Saving..." : "Save Profile"}
                </button>
              </div>
            </form>
          </section>

          {/* Payment Settings Section */}
          <section className={styles.section}>
            <h2 className={styles.sectionTitle}>
              Payment Settings - Stripe portal
            </h2>
            <label htmlFor="phone" className={styles.label}>
              Payment method
            </label>
            <InputField
              id="card"
              name="card"
              type="text"
              disabled
              value={"Visa **** 1234"}
              onChange={(e: React.ChangeEvent<HTMLInputElement>) => () => {
                console.log(e);
              }}
              placeholder="Your display name"
            />
          </section>

          {/* Payment Settings Section */}
          <section className={styles.section}>
            <h2 className={styles.sectionTitle}>Notification Preferences</h2>
            <SwitchControl
              id="emailNotification"
              label="Email Notifications"
              checked={notificationEmail}
              onCheckedChange={() => handleToggleEmailNotification()}
            />
            <SwitchControl
              id="smsNotification"
              label="SMS Notifications"
              checked={notificationSms}
              onCheckedChange={() => handleToggleSmsNotification()}
            />
          </section>

          {/* Payment Settings Section */}
          <section className={styles.section}>
            <h2 className={styles.sectionTitle}>Privacy Settings</h2>
            <SwitchControl
              id="profileVisibility"
              label="Profile Visibility (Public/Private for search)"
              checked={profileVisibility}
              onCheckedChange={() => handleToggleProfileVisibility()}
            />
          </section>

          {/* Payment Settings Section */}
          <section className={styles.section}>
            <h2 className={styles.sectionTitle}>Community Discord channel</h2>
            <label htmlFor="phone" className={styles.label}>
              Join here
            </label>
          </section>

          {/* Payment Settings Section */}
          <section className={styles.section}>
            <h2 className={styles.sectionTitle}>User policy</h2>
            <label htmlFor="phone" className={styles.label}>
              Read here
            </label>
          </section>

          {/* Account Security Section */}
          <section className={styles.section}>
            <h2 className={styles.sectionTitle}>
              <Shield size={20} style={{ marginRight: "0.5rem" }} /> Account
              Security
            </h2>
            <form
              onSubmit={handleChangePassword}
              className={styles.passwordChangeSection}
            >
              <div className={styles.formGroup}>
                <label htmlFor="currentPassword" className={styles.label}>
                  Contraseña actual
                </label>
                <InputField
                  id="currentPassword"
                  name="currentPassword"
                  type="password"
                  value={currentPassword}
                  onChange={(e: React.ChangeEvent<HTMLInputElement>) =>
                    setCurrentPassword(e.target.value)
                  }
                  placeholder="Ingresa tu contraseña actual"
                  required
                />
              </div>

              <div className={styles.formGroup}>
                <label htmlFor="newPassword" className={styles.label}>
                  Nueva contraseña
                </label>
                <InputField
                  id="newPassword"
                  name="newPassword"
                  type="password"
                  value={newPassword}
                  onChange={(e: React.ChangeEvent<HTMLInputElement>) =>
                    setNewPassword(e.target.value)
                  }
                  placeholder="Mínimo 6 caracteres"
                  required
                />
              </div>

              <div className={styles.formGroup}>
                <label htmlFor="confirmNewPassword" className={styles.label}>
                  Confirmar nueva contraseña
                </label>
                <InputField
                  id="confirmNewPassword"
                  name="confirmNewPassword"
                  type="password"
                  value={confirmNewPassword}
                  onChange={(e: React.ChangeEvent<HTMLInputElement>) =>
                    setConfirmNewPassword(e.target.value)
                  }
                  placeholder="Repite la nueva contraseña"
                  required
                />
              </div>

              <div className={styles.actionButtons}>
                <button
                  type="submit"
                  className={styles.button}
                  disabled={isSavingProfile}
                >
                  {isSavingProfile ? "Cambiando..." : "Cambiar contraseña"}
                </button>
              </div>
            </form>

            <div style={{ marginTop: "1rem", textAlign: "right" }}>
              <button
                onClick={handleForgotPassword}
                className={`${styles.button} ${styles.secondary}`}
              >
                Forgot Password? Send Reset Link
              </button>
            </div>
          </section>

          {/* <div style={{ display: "flex", alignItems: "center", gap: "8px" }}>
            <Logo width={60} height={60} />
            <div
              className={`${styles2.suggestionBanner} ${styles2.suggestionTextContainer}`}
            >
              <p
                className={styles2.dismissedText}
                onClick={() => router.replace(`able-ai`)}
              >
                How can i help?
              </p>
            </div>
          </div> */}
          <section className={styles.bottomNavSection}>
            <div className={styles.bottomNav}>
              <button onClick={handleLogout} className={styles.bottomNavLink}>
                <LogOut size={18} /> Logout
              </button>
              <button
                onClick={() => setShowDeleteAccountModal(true)}
                className={`${styles.bottomNavLink} ${styles.dangerLink}`}
              >
                <CircleMinus size={18} /> Delete Account
              </button>
            </div>
          </section>
        </div>

        {showDeleteAccountModal && (
          <div
            className={styles.modalOverlay}
            onClick={() => setShowDeleteAccountModal(false)}
          >
            <div
              className={styles.modalContent}
              onClick={(e) => e.stopPropagation()}
            >
              <h3 className={styles.modalTitle}>Confirm Account Deletion</h3>
              <p>
                Are you absolutely sure you want to delete your account? This
                action is permanent and cannot be undone. All your data, gigs,
                and profile information will be removed.
              </p>
              <div className={styles.modalActions}>
                <button
                  onClick={() => setShowDeleteAccountModal(false)}
                  className={`${styles.button} ${styles.secondary}`}
                  disabled={isDeletingAccount}
                >
                  Cancel
                </button>
                <button
                  onClick={handleDeleteAccountConfirmed}
                  className={`${styles.button} ${styles.danger}`}
                  disabled={isDeletingAccount}
                >
                  {isDeletingAccount ? "Deleting..." : "Yes, Delete My Account"}
                </button>
              </div>
            </div>
          </div>
        )}
        {showStripeModal && (
          userSettings?.lastRole === 'BUYER' ?
            <>
              <StripeElementsProvider options={{
                mode: 'setup',
                currency: 'usd',
                appearance: {
                  theme: 'night',
                  labels: 'floating',
                }
              }}>
                <StripeModal userId={user?.uid} userRole={userSettings.lastRole} connectionStep={currentStep} isConnectingStripe={isConnectingStripe} handleCloseModal={() => setShowStripeModal(false)} handleOpenStripeConnection={handleOpenStripeConnection} />
              </StripeElementsProvider>
            </>
            : <StripeModal userId={user?.uid} userRole={userSettings.lastRole} connectionStep={currentStep} isConnectingStripe={isConnectingStripe} handleCloseModal={() => setShowStripeModal(false)} handleOpenStripeConnection={handleStripeConnect} />
        )}
      </div>
    </div>
  );
}<|MERGE_RESOLUTION|>--- conflicted
+++ resolved
@@ -1,3 +1,5 @@
+/* eslint-disable max-lines */
+/* eslint-disable max-lines-per-function */
 /* eslint-disable max-lines */
 /* eslint-disable max-lines-per-function */
 "use client";
@@ -36,10 +38,7 @@
 import StripeElementsProvider from "@/lib/stripe/StripeElementsProvider";
 import { FlowStep, UserRole, UserSettingsData } from "@/app/types/SettingsTypes";
 import ScreenHeaderWithBack from "@/app/components/layout/ScreenHeaderWithBack";
-<<<<<<< HEAD
 import { authClient } from "@/lib/firebase/clientApp";
-=======
->>>>>>> 93bee2a5
 
 export default function SettingsPage() {
   const router = useRouter();
@@ -145,6 +144,7 @@
   // Fetch user settings from backend API
   useEffect(() => {
     if (user) {
+      console.log(user, "user");
       console.log(user, "user");
       setIsLoadingSettings(true);
       // Replace with your actual API call
@@ -422,6 +422,7 @@
   }
 
   if (!user) {
+  if (!user) {
     return (
       <div className={styles.loadingContainer}>
         Unable to load settings. Please ensure you are logged in.
@@ -433,8 +434,8 @@
     <div className={styles.container}>
       <div className={styles.card}>
         <ScreenHeaderWithBack title="Settings" onBackClick={() => router.back()} />
+        <ScreenHeaderWithBack title="Settings" onBackClick={() => router.back()} />
         <div className={styles.pageWrapper}>
-<<<<<<< HEAD
             {/* Email Verification Section */}
             {user && !user.emailVerified && (
               <div className={styles.verificationSection}>
@@ -456,9 +457,6 @@
             )}
           <p className={styles.pageDescription}>Manage your account preferences and settings</p>
 
-=======
-          <p className={styles.pageDescription}>Manage your account preferences and settings</p>
->>>>>>> 93bee2a5
           {error && <p className={styles.errorMessage}>{error}</p>}
           {successMessage && (
             <p className={styles.successMessage}>{successMessage}</p>
@@ -687,6 +685,7 @@
           </section>
 
           {/* <div style={{ display: "flex", alignItems: "center", gap: "8px" }}>
+          {/* <div style={{ display: "flex", alignItems: "center", gap: "8px" }}>
             <Logo width={60} height={60} />
             <div
               className={`${styles2.suggestionBanner} ${styles2.suggestionTextContainer}`}
@@ -698,6 +697,7 @@
                 How can i help?
               </p>
             </div>
+          </div> */}
           </div> */}
           <section className={styles.bottomNavSection}>
             <div className={styles.bottomNav}>
