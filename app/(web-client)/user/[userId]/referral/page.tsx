--- conflicted
+++ resolved
@@ -4,10 +4,7 @@
 import Image from 'next/image';
 import { useParams } from 'next/navigation';
 
-<<<<<<< HEAD
-=======
 // Shared InputField, or use direct styling with .input class
->>>>>>> 3402cecd
 import { Loader2 } from 'lucide-react'; // Icon for upload
 
 import styles from './ReferralPage.module.css';
