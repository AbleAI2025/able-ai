"use client";

import React, { useEffect, useState } from "react";
import { useParams, useRouter } from "next/navigation";
import Link from "next/link";

// Import shared components
import AiSuggestionBanner from "@/app/components/shared/AiSuggestionBanner";
import IconGrid from "@/app/components/shared/IconGrid";
import ReferralBanner from "@/app/components/shared/ReferralBanner";
import RoleToggle from "@/app/components/shared/RoleToggle";
import SettingsButton from "@/app/components/shared/SettingsButton";
import WorkerGigRequestAICard from "@/app/components/shared/WorkerGigRequestAICard";

// Import Lucide icons as needed for the specific dashboard
import {
  UserCircle,
  Briefcase,
  CalendarCheck2,
  DollarSign,
  MessageCircle,
} from "lucide-react";

import styles from "./HomePage.module.css";
import Image from "next/image";
import Loader from "@/app/components/shared/Loader";
import Logo from "@/app/components/brand/Logo";
import { useAuth } from "@/context/AuthContext";
import { useAiSuggestionBanner } from "@/hooks/useAiSuggestionBanner";
import {
  resetUnreadCountInDB,
} from "@/actions/notifications/useUnreadNotifications";
import { getAllNotificationsAction } from "@/actions/notifications/notifications";
import ScreenHeaderWithBack from "@/app/components/layout/ScreenHeaderWithBack";
import Notification from "@/app/components/shared/Notification";


export default function WorkerDashboardPage() {
  const params = useParams();
  const pageUserId = params.userId as string;
  const [unreadCount, setUnreadCount] = useState(0);
  const [unreadNotifications, setUnreadNotifications] = useState(0);
  const { user } = useAuth();
  const authUserToken = user?.token;
  const router = useRouter();

  async function fetchNotifications(token: string) {
    const { notifications, unreadCount } = await getAllNotificationsAction(token);
    
    setUnreadNotifications(unreadCount);
    return notifications;
  }

  useEffect(() => {
    if (authUserToken) {
      fetchNotifications(authUserToken)
        .catch((err) => {
          console.error("Failed to fetch notifications:", err);
        })
    }
  }, [authUserToken]);

  const handleClick = async () => {
    await resetUnreadCountInDB();
    setUnreadCount(0);
  };

  const authUserId = user?.uid;

  // Use authUserId for subsequent operations after validation
  const uid = authUserId;

  // AI Suggestion Banner Hook
  const {
    suggestions: aiSuggestions,
    currentIndex,
    isLoading: isLoadingSuggestions,
    error: suggestionsError,
    dismissed: suggestionsDismissed,
    dismiss: dismissSuggestions,
    refresh: refreshSuggestions,
    goToNext,
    goToPrev,
  } = useAiSuggestionBanner({
    role: "worker",
    userId: uid || "", // Provide fallback for undefined uid
    // enabled: true, // Removed duplicate enabled property
    context: {
      // Example context for worker, replace with actual relevant data
      profileCompletion: 0.7,
      recentActivity: "applied for 2 gigs",
      platformTrends: [
        "high demand for photographers",
        "weekend shifts available",
      ],
    },
    enabled: !!uid, // Only enable if uid is available
  });

  // Define actionItems specific to the role (Worker)
  const actionItems = [
    {
      label: "Gigfolio",
      icon: <UserCircle size={28} />,
      to: `/user/${uid}/worker/profile`,
    },
    {
      label: "Offers",
      icon: <Briefcase size={28} />,
      to: `/user/${uid}/worker/offers`,
    },
    {
      label: "Calendar & Gigs",
      icon: <CalendarCheck2 size={28} />,
      to: `/user/${uid}/worker/calendar`,
    },
    {
      label: "Earnings & History",
      icon: <DollarSign size={28} />,
      to: `/user/${uid}/worker/earnings`,
    },
  ];

  // Optional: Fetch summary data for upcoming gigs/offers
  // const [summaryData, setSummaryData] = useState<UpcomingGigSummary[]>([]);
  // useEffect(() => {
  //   if (isAuthenticated && currentActiveRole === THIS_HOME_ROLE) {
  //     // API call to fetch summary data
  //   }
  // }, [isAuthenticated, currentActiveRole, THIS_HOME_ROLE]);

  // Show loader if auth is loading, or if user is not authenticated (as redirect will happen)
  // or if pageUserId is not the authenticated user's ID (again, redirect will happen)
  if (!user || (user && authUserId !== pageUserId)) {
    return <Loader />;
  }

  return (
    <div className={styles.container}>
      <div className={styles.card}>
        <ScreenHeaderWithBack
          isHomePage
          onBackClick={() => router.back()}
          handleClick={handleClick}
          unreadCount={unreadCount}
          unreadNotifications={unreadNotifications}
        />
        {uid && (
            <AiSuggestionBanner
              suggestions={aiSuggestions}
              currentIndex={currentIndex}
              isLoading={isLoadingSuggestions}
              error={suggestionsError}
              dismissed={suggestionsDismissed} // Pass the dismissed state
              onDismiss={dismissSuggestions}
              onRefresh={refreshSuggestions}
              goToNext={goToNext}
              goToPrev={goToPrev}
              userId={uid}
            />
          )}
        <main className={styles.contentWrapper}>
          

          {/* <h2 className={styles.sectionTitle}>Manage Your Activity</h2> */}
          <IconGrid items={actionItems} />

<<<<<<< HEAD
        {/* AI Gig Request Chat Card */}

=======
>>>>>>> 93bee2a5
          {/* Optional Summary Section - Example Structure
          {summaryData.length > 0 && (
            <section className={styles.summarySection}>
              <h2 className={styles.sectionTitle}>
                Your Next Gig
              </h2>
              <ul className={styles.summaryList}>
                {summaryData.slice(0,3).map(item => ( // Show first 3
                    <li key={item.id}><Link href={item.link}>{item.title} with {item.partnerName} on {item.dateTime}</Link></li>
                ))}
              </ul>
              {summaryData.length > 3 && <Link href='/worker/calendar' className={styles.viewAllLink}>View All</Link>>}
            </section>
          )}
          */}

          <ReferralBanner />
        </main> 
        <footer className={styles.pageFooter}>
          <RoleToggle />
          <SettingsButton />
        </footer>
      </div>
    </div>
  );
}<|MERGE_RESOLUTION|>--- conflicted
+++ resolved
@@ -165,11 +165,6 @@
           {/* <h2 className={styles.sectionTitle}>Manage Your Activity</h2> */}
           <IconGrid items={actionItems} />
 
-<<<<<<< HEAD
-        {/* AI Gig Request Chat Card */}
-
-=======
->>>>>>> 93bee2a5
           {/* Optional Summary Section - Example Structure
           {summaryData.length > 0 && (
             <section className={styles.summarySection}>
