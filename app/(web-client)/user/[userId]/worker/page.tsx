--- conflicted
+++ resolved
@@ -160,53 +160,7 @@
               userId={uid}
             />
           )}
-
-          {/* <h2 className={styles.sectionTitle}>Manage Your Activity</h2> */}
           <IconGrid items={actionItems} />
-
-          {/* Optional Summary Section - Example Structure
-          {summaryData.length > 0 && (
-            <section className={styles.summarySection}>
-              <h2 className={styles.sectionTitle}>
-                Your Next Gig
-              </h2>
-              <ul className={styles.summaryList}>
-                {summaryData.slice(0,3).map(item => ( // Show first 3
-                    <li key={item.id}><Link href={item.link}>{item.title} with {item.partnerName} on {item.dateTime}</Link></li>
-                ))}
-              </ul>
-              {summaryData.length > 3 && <Link href='/worker/calendar' className={styles.viewAllLink}>View All</Link>>}
-            </section>
-          )}
-<<<<<<< HEAD
-        </header>
-
-        {/* <h2 className={styles.sectionTitle}>Manage Your Activity</h2> */}
-        <IconGrid items={actionItems} />
-
-        {/* AI Gig Request Chat Card */}
-
-        {/* Optional Summary Section - Example Structure
-        {summaryData.length > 0 && (
-          <section className={styles.summarySection}>
-            <h2 className={styles.sectionTitle}>
-              Your Next Gig
-            </h2>
-            <ul className={styles.summaryList}>
-              {summaryData.slice(0,3).map(item => ( // Show first 3
-                  <li key={item.id}><Link href={item.link}>{item.title} with {item.partnerName} on {item.dateTime}</Link></li>
-              ))}
-            </ul>
-            {summaryData.length > 3 && <Link href='/worker/calendar' className={styles.viewAllLink}>View All</Link>>}
-          </section>
-        )}
-        */}
-
-        <ReferralBanner title="Refer a worker and earn £5!" />
-=======
-          */}
->>>>>>> 1678c295
-
           <ReferralBanner title="Refer a worker and earn £5!" />
         </main> 
         <footer className={styles.pageFooter}>
