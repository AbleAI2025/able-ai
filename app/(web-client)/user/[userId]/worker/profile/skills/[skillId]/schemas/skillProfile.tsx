<<<<<<< HEAD
import {BadgeIcon } from "@/app/components/profile/GetBadgeIcon";
=======
import { Qualification } from "@/app/types";
>>>>>>> eefba21e

export type SkillProfile = {
  workerProfileId: string;
  name?: string;
  title?: string;
  hashtags?: string;
  customerReviewsText?: string | null;
  ableGigs?: number | null;
  experienceYears?: number | null;
  Eph?: string | null;
  location?: string | null;
  address?: string | null;
  latitude?: number | string | null;
  longitude?: number | string | null;
  videoUrl?: string | null;
  statistics: {
    reviews: number;
    paymentsCollected: string;
    tipsReceived: string;
  };
  supportingImages: string[];
  badges: {
<<<<<<< HEAD
    id: string;
    type: "COMMON" | "EARLY_JOINER" | "OTHER";
    name: string;
    icon?: BadgeIcon;
    description?: string | null;
    awardedAt: Date;
    awardedBySystem?: boolean | null;
  }[] | undefined;
  qualifications: {
    title: string;
    date: string;
    description: string;
  }[];
=======
    id: string | number;
    icon?: React.ElementType | null;
    notes: string;
    badge: {
      id: string | number;
      icon?: React.ElementType | null;
      description?: string | null
    }
  }[];
  qualifications: Qualification[];
>>>>>>> eefba21e
  buyerReviews: {
    name: string;
    date: Date | string;
    text: string | null;
  }[];
  recommendations?: {
    name: string;
    date: Date | null;
    text: string | null;
  }[];
};<|MERGE_RESOLUTION|>--- conflicted
+++ resolved
@@ -1,8 +1,5 @@
-<<<<<<< HEAD
 import {BadgeIcon } from "@/app/components/profile/GetBadgeIcon";
-=======
 import { Qualification } from "@/app/types";
->>>>>>> eefba21e
 
 export type SkillProfile = {
   workerProfileId: string;
@@ -25,7 +22,6 @@
   };
   supportingImages: string[];
   badges: {
-<<<<<<< HEAD
     id: string;
     type: "COMMON" | "EARLY_JOINER" | "OTHER";
     name: string;
@@ -34,23 +30,7 @@
     awardedAt: Date;
     awardedBySystem?: boolean | null;
   }[] | undefined;
-  qualifications: {
-    title: string;
-    date: string;
-    description: string;
-  }[];
-=======
-    id: string | number;
-    icon?: React.ElementType | null;
-    notes: string;
-    badge: {
-      id: string | number;
-      icon?: React.ElementType | null;
-      description?: string | null
-    }
-  }[];
   qualifications: Qualification[];
->>>>>>> eefba21e
   buyerReviews: {
     name: string;
     date: Date | string;
