--- conflicted
+++ resolved
@@ -273,11 +273,7 @@
 
   return (
     <div className={styles.container}>
-<<<<<<< HEAD
-      <ScreenHeaderWithBack title="Gig Offers" onBackClick={() => router.back()} />
-=======
       <ScreenHeaderWithBack title="Gig Offers" />
->>>>>>> a6b8ae32
     
       <div className={styles.pageWrapper}>
         {offers.filter((o) => o.status !== "expired").length > 0 && (
