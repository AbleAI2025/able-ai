import GigLayout from '@/app/components/gigs/GigLayout';

<<<<<<< HEAD
import React, { useState, useEffect } from 'react';
import { useParams } from 'next/navigation';
import { useAuth } from '@/context/AuthContext';
import { getGigDetails } from '@/actions/gigs/get-gig-details';
import { getWorkerProfileIdFromFirebaseUid, getWorkerProfileIdFromUserId } from '@/actions/user/get-worker-user';
import type GigDetails from '@/app/types/GigDetailsTypes';
import { GigAmendContext } from '@/context/GigAmendContext';
import { Loader2 } from 'lucide-react';
import styles from './GigDetailsPage.module.css'; 

export default function GigLayout({ children }: { children: React.ReactNode }) {
  const params = useParams();
  const { user, loading: loadingAuth } = useAuth();

  const gigId = params.gigId as string;
  const userId = params.userId as string;

  const [gig, setGig] = useState<GigDetails | null>(null);
  const [isLoading, setIsLoading] = useState(true);
  const [error, setError] = useState<string | null>(null);

  useEffect(() => {
    if (loadingAuth || !user || !gigId || !userId) {
      return;
    }

    const fetchCoreGigDetails = async () => {
      setIsLoading(true);
      setError(null);
      try {
        // Check if userId is a worker profile ID or user ID
        let actualUserId = userId;
        let isDatabaseUserId = false;
        
        // First try to treat the userId as a worker profile ID and get the user directly
        console.log('🔍 DEBUG: Layout - First attempt - trying as worker profile ID:', userId);
        const { getWorkerUserFromProfileId } = await import('@/actions/user/get-worker-user');
        const workerUserResult = await getWorkerUserFromProfileId(userId);
        console.log('🔍 DEBUG: Layout - Worker user result:', workerUserResult);
        
        if (workerUserResult.success && workerUserResult.data) {
          console.log('🔍 DEBUG: Layout - Found worker user from profile ID, using database user ID:', workerUserResult.data.id);
          actualUserId = workerUserResult.data.id;
          isDatabaseUserId = true;
        } else {
          console.log('🔍 DEBUG: Layout - Not a worker profile ID, trying as Firebase UID...');
          const profileIdResult = await getWorkerProfileIdFromFirebaseUid(userId);
          
          if (profileIdResult.success && profileIdResult.data) {
            console.log('🔍 DEBUG: Layout - Found worker profile ID from Firebase UID:', profileIdResult.data);
            const workerUserResult2 = await getWorkerUserFromProfileId(profileIdResult.data);
            
            if (workerUserResult2.success && workerUserResult2.data) {
              actualUserId = workerUserResult2.data.id;
              isDatabaseUserId = true;
            }
          } else {
            console.log('🔍 DEBUG: Layout - Not a Firebase UID, trying as database user ID:', userId);
            const dbUserIdResult = await getWorkerProfileIdFromUserId(userId);
            
            if (dbUserIdResult.success && dbUserIdResult.data) {
              console.log('🔍 DEBUG: Layout - Found worker profile ID from database user ID:', dbUserIdResult.data);
              const workerUserResult3 = await getWorkerUserFromProfileId(dbUserIdResult.data);
              
              if (workerUserResult3.success && workerUserResult3.data) {
                actualUserId = workerUserResult3.data.id;
                isDatabaseUserId = true;
              }
            }
          }
        }
        
        // Now get gig details with the resolved user ID
        const { gig: fetchedGig, status, error: fetchError } = await getGigDetails({ 
          gigId, 
          userId: actualUserId, 
          role: "worker", 
          isViewQA: false,
          isDatabaseUserId: isDatabaseUserId
        });

        if (fetchedGig && status === 200) {
          setGig(fetchedGig);
        } else {
          setError(fetchError || "Gig not found or access denied.");
        }
      } catch (err) {
        console.error("Failed to fetch gig details in layout:", err);
        setError("Could not load gig details.");
      } finally {
        setIsLoading(false);
      }
    };

    fetchCoreGigDetails();
  }, [gigId, userId, user, loadingAuth]);

  if (isLoading) {
    return (
      <div className={styles.loadingContainer}>
        <Loader2 className={styles.loadingSpinner} size={48} />
      </div>
    );
  }

  if (error) {
    return <div className={styles.container}><div className={styles.pageWrapper}><p className={styles.errorMessage}>{error}</p></div></div>;
  }

  return (
    <GigAmendContext.Provider value={{ gig, setGig, isLoading, error }}>
      {children}
    </GigAmendContext.Provider>
  );
=======
export default function Layout({ children }: { children: React.ReactNode }) {
  return <GigLayout>{children}</GigLayout>;
>>>>>>> a6b8ae32
}<|MERGE_RESOLUTION|>--- conflicted
+++ resolved
@@ -1,122 +1,5 @@
 import GigLayout from '@/app/components/gigs/GigLayout';
 
-<<<<<<< HEAD
-import React, { useState, useEffect } from 'react';
-import { useParams } from 'next/navigation';
-import { useAuth } from '@/context/AuthContext';
-import { getGigDetails } from '@/actions/gigs/get-gig-details';
-import { getWorkerProfileIdFromFirebaseUid, getWorkerProfileIdFromUserId } from '@/actions/user/get-worker-user';
-import type GigDetails from '@/app/types/GigDetailsTypes';
-import { GigAmendContext } from '@/context/GigAmendContext';
-import { Loader2 } from 'lucide-react';
-import styles from './GigDetailsPage.module.css'; 
-
-export default function GigLayout({ children }: { children: React.ReactNode }) {
-  const params = useParams();
-  const { user, loading: loadingAuth } = useAuth();
-
-  const gigId = params.gigId as string;
-  const userId = params.userId as string;
-
-  const [gig, setGig] = useState<GigDetails | null>(null);
-  const [isLoading, setIsLoading] = useState(true);
-  const [error, setError] = useState<string | null>(null);
-
-  useEffect(() => {
-    if (loadingAuth || !user || !gigId || !userId) {
-      return;
-    }
-
-    const fetchCoreGigDetails = async () => {
-      setIsLoading(true);
-      setError(null);
-      try {
-        // Check if userId is a worker profile ID or user ID
-        let actualUserId = userId;
-        let isDatabaseUserId = false;
-        
-        // First try to treat the userId as a worker profile ID and get the user directly
-        console.log('🔍 DEBUG: Layout - First attempt - trying as worker profile ID:', userId);
-        const { getWorkerUserFromProfileId } = await import('@/actions/user/get-worker-user');
-        const workerUserResult = await getWorkerUserFromProfileId(userId);
-        console.log('🔍 DEBUG: Layout - Worker user result:', workerUserResult);
-        
-        if (workerUserResult.success && workerUserResult.data) {
-          console.log('🔍 DEBUG: Layout - Found worker user from profile ID, using database user ID:', workerUserResult.data.id);
-          actualUserId = workerUserResult.data.id;
-          isDatabaseUserId = true;
-        } else {
-          console.log('🔍 DEBUG: Layout - Not a worker profile ID, trying as Firebase UID...');
-          const profileIdResult = await getWorkerProfileIdFromFirebaseUid(userId);
-          
-          if (profileIdResult.success && profileIdResult.data) {
-            console.log('🔍 DEBUG: Layout - Found worker profile ID from Firebase UID:', profileIdResult.data);
-            const workerUserResult2 = await getWorkerUserFromProfileId(profileIdResult.data);
-            
-            if (workerUserResult2.success && workerUserResult2.data) {
-              actualUserId = workerUserResult2.data.id;
-              isDatabaseUserId = true;
-            }
-          } else {
-            console.log('🔍 DEBUG: Layout - Not a Firebase UID, trying as database user ID:', userId);
-            const dbUserIdResult = await getWorkerProfileIdFromUserId(userId);
-            
-            if (dbUserIdResult.success && dbUserIdResult.data) {
-              console.log('🔍 DEBUG: Layout - Found worker profile ID from database user ID:', dbUserIdResult.data);
-              const workerUserResult3 = await getWorkerUserFromProfileId(dbUserIdResult.data);
-              
-              if (workerUserResult3.success && workerUserResult3.data) {
-                actualUserId = workerUserResult3.data.id;
-                isDatabaseUserId = true;
-              }
-            }
-          }
-        }
-        
-        // Now get gig details with the resolved user ID
-        const { gig: fetchedGig, status, error: fetchError } = await getGigDetails({ 
-          gigId, 
-          userId: actualUserId, 
-          role: "worker", 
-          isViewQA: false,
-          isDatabaseUserId: isDatabaseUserId
-        });
-
-        if (fetchedGig && status === 200) {
-          setGig(fetchedGig);
-        } else {
-          setError(fetchError || "Gig not found or access denied.");
-        }
-      } catch (err) {
-        console.error("Failed to fetch gig details in layout:", err);
-        setError("Could not load gig details.");
-      } finally {
-        setIsLoading(false);
-      }
-    };
-
-    fetchCoreGigDetails();
-  }, [gigId, userId, user, loadingAuth]);
-
-  if (isLoading) {
-    return (
-      <div className={styles.loadingContainer}>
-        <Loader2 className={styles.loadingSpinner} size={48} />
-      </div>
-    );
-  }
-
-  if (error) {
-    return <div className={styles.container}><div className={styles.pageWrapper}><p className={styles.errorMessage}>{error}</p></div></div>;
-  }
-
-  return (
-    <GigAmendContext.Provider value={{ gig, setGig, isLoading, error }}>
-      {children}
-    </GigAmendContext.Provider>
-  );
-=======
 export default function Layout({ children }: { children: React.ReactNode }) {
   return <GigLayout>{children}</GigLayout>;
->>>>>>> a6b8ae32
 }