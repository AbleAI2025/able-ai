'use client';

import React, { useState, useEffect } from 'react';
import { useRouter, useParams } from "next/navigation";
import AppCalendar from '@/app/components/shared/AppCalendar';
import CalendarHeader from '@/app/components/shared/CalendarHeader';
import CalendarEventComponent from '@/app/components/shared/CalendarEventComponent';
import EventDetailModal from '@/app/components/shared/EventDetailModal';
import { View } from 'react-big-calendar';
import { useAuth } from '@/context/AuthContext';
import { CalendarEvent } from '@/app/types/CalendarEventTypes';
import { getCalendarEvents } from '@/actions/events/get-calendar-events';
// Import the CSS module for this page
import styles from './WorkerCalendarPage.module.css';
import Image from 'next/image';

const FILTERS = [
  'Manage availability',
  'Accepted gigs',
  'See gig offers',
];

// Helper to filter events based on active filter
function filterEvents(events: CalendarEvent[], filter: string): CalendarEvent[] {
  switch (filter) {
    case 'Manage availability':
      return events.filter(e => e.status === 'UNAVAILABLE');
    case 'Accepted gigs':
      return events.filter(e => e.status === 'ACCEPTED');
    case 'See gig offers':
      return events.filter(e => e.status === 'OFFER');
    default:
      return events;
  }
}

const WorkerCalendarPage = () => {
  const { user } = useAuth();
  const router = useRouter();
  const params = useParams();
  const pageUserId = params.userId as string;

  // Set default view based on screen size
  const [view, setView] = useState<View>(() => {
    if (typeof window !== 'undefined' && window.innerWidth < 768) {
      return 'day';
    }
    return 'week';
  });
  const [date, setDate] = useState<Date>(new Date());
  const [activeFilter, setActiveFilter] = useState<string>(FILTERS[1]);
  const [events, setEvents] = useState<CalendarEvent[]>([]);
  const [allEvents, setAllEvents] = useState<CalendarEvent[]>([]);
  const [selectedEvent, setSelectedEvent] = useState<CalendarEvent | null>(null);
  const [isModalOpen, setIsModalOpen] = useState(false);
  const [isFilterTransitioning, setIsFilterTransitioning] = useState(false);

  useEffect(() => {
    const fetchEvents = async () => {
      if (!user) return;

      // const isViewQA = localStorage.getItem('isViewQA') === 'true';
      const res = await getCalendarEvents({ userId: user.uid, role: 'worker', isViewQA: true });

      if (res.error) throw new Error(res.error);

      const data: CalendarEvent[] = res.events;

      const parsed = data.map((event: any) => ({ ...event, start: new Date(event.start), end: new Date(event.end) }));
      setAllEvents(parsed);
      setEvents(filterEvents(parsed, activeFilter));
    };

    fetchEvents();
    // eslint-disable-next-line react-hooks/exhaustive-deps
  }, []);

  useEffect(() => {
    // Ensure view is 'day' on mobile after mount (for SSR safety)
    if (window.innerWidth < 768) {
      setView('day');
    }
  }, []);

  const handleEventClick = (event: CalendarEvent) => {
    setSelectedEvent(event);
    setIsModalOpen(true);
  };

  const handleModalClose = () => {
    setIsModalOpen(false);
    setSelectedEvent(null);
  };

  const redirectGigOfferHandler = (event: CalendarEvent) => {
    if (event?.status !== 'OFFER') return;

    router.push(`/user/${pageUserId}/worker/gigs/${event.id || 'gig123-accepted'}`);
  };

  // Calendar navigation handler
  const handleNavigate = (action: 'TODAY' | 'PREV' | 'NEXT') => {
    const current = new Date(date);
    if (action === 'TODAY') {
      setDate(new Date());
    } else if (action === 'PREV') {
      if (view === 'day') current.setDate(current.getDate() - 1);
      if (view === 'week') current.setDate(current.getDate() - 7);
      if (view === 'month') current.setMonth(current.getMonth() - 1);
      setDate(current);
    } else if (action === 'NEXT') {
      if (view === 'day') current.setDate(current.getDate() + 1);
      if (view === 'week') current.setDate(current.getDate() + 7);
      if (view === 'month') current.setMonth(current.getMonth() + 1);
      setDate(current);
    }
  };

  // When filter changes, update events with smooth transition
  const handleFilterChange = (filter: string) => {
    setIsFilterTransitioning(true);
    
    // Add a small delay to show the transition
    setTimeout(() => {
      setActiveFilter(filter);
      setEvents(filterEvents(allEvents, filter));
      setIsFilterTransitioning(false);
    }, 150);
  };

  // Handle view changes with smooth transition
  const handleViewChange = (newView: View) => {
    setView(newView);
  };

  return (
    <div className={styles.container}>
      <CalendarHeader
        date={date}
        view={view}
        role="worker"
        onViewChange={handleViewChange}
        onNavigate={handleNavigate}
        filters={FILTERS}
        activeFilter={activeFilter}
        onFilterChange={handleFilterChange}
      />
      <main className={`${styles.mainContent} ${isFilterTransitioning ? styles.filterTransitioning : ''}`}>
        <AppCalendar
          date={date}
          events={events}
          view={view}
          onView={setView}
          onNavigate={setDate}
          onSelectEvent={handleEventClick}
<<<<<<< HEAD
          userRole="worker"
=======
>>>>>>> c478dbb1
          components={{
            event: (props: any) => (
              <CalendarEventComponent {...props} userRole="worker" view={view} />
            )
          }}
          hideToolbar={true}
        />
      </main>
      <footer className={styles.footer}>
        <button className={styles.homeButton} onClick={() => router.push(`/user/${pageUserId}/worker`)}>
          <Image src="/images/home.svg" alt="Home" width={24} height={24} />
        </button>
      </footer>

      <EventDetailModal
        event={selectedEvent}
        isOpen={isModalOpen}
        onClose={handleModalClose}
        userRole="worker"
      />
    </div>
  );
};

export default WorkerCalendarPage; <|MERGE_RESOLUTION|>--- conflicted
+++ resolved
@@ -5,6 +5,7 @@
 import AppCalendar from '@/app/components/shared/AppCalendar';
 import CalendarHeader from '@/app/components/shared/CalendarHeader';
 import CalendarEventComponent from '@/app/components/shared/CalendarEventComponent';
+import EventDetailModal from '@/app/components/shared/EventDetailModal';
 import EventDetailModal from '@/app/components/shared/EventDetailModal';
 import { View } from 'react-big-calendar';
 import { useAuth } from '@/context/AuthContext';
@@ -54,6 +55,10 @@
   const [selectedEvent, setSelectedEvent] = useState<CalendarEvent | null>(null);
   const [isModalOpen, setIsModalOpen] = useState(false);
   const [isFilterTransitioning, setIsFilterTransitioning] = useState(false);
+  const [allEvents, setAllEvents] = useState<CalendarEvent[]>([]);
+  const [selectedEvent, setSelectedEvent] = useState<CalendarEvent | null>(null);
+  const [isModalOpen, setIsModalOpen] = useState(false);
+  const [isFilterTransitioning, setIsFilterTransitioning] = useState(false);
 
   useEffect(() => {
     const fetchEvents = async () => {
@@ -68,11 +73,13 @@
 
       const parsed = data.map((event: any) => ({ ...event, start: new Date(event.start), end: new Date(event.end) }));
       setAllEvents(parsed);
+      setAllEvents(parsed);
       setEvents(filterEvents(parsed, activeFilter));
     };
 
     fetchEvents();
     // eslint-disable-next-line react-hooks/exhaustive-deps
+  }, []);
   }, []);
 
   useEffect(() => {
@@ -80,6 +87,17 @@
     if (window.innerWidth < 768) {
       setView('day');
     }
+  }, []);
+
+  const handleEventClick = (event: CalendarEvent) => {
+    setSelectedEvent(event);
+    setIsModalOpen(true);
+  };
+
+  const handleModalClose = () => {
+    setIsModalOpen(false);
+    setSelectedEvent(null);
+  };
   }, []);
 
   const handleEventClick = (event: CalendarEvent) => {
@@ -117,6 +135,7 @@
   };
 
   // When filter changes, update events with smooth transition
+  // When filter changes, update events with smooth transition
   const handleFilterChange = (filter: string) => {
     setIsFilterTransitioning(true);
     
@@ -131,6 +150,19 @@
   // Handle view changes with smooth transition
   const handleViewChange = (newView: View) => {
     setView(newView);
+    setIsFilterTransitioning(true);
+    
+    // Add a small delay to show the transition
+    setTimeout(() => {
+      setActiveFilter(filter);
+      setEvents(filterEvents(allEvents, filter));
+      setIsFilterTransitioning(false);
+    }, 150);
+  };
+
+  // Handle view changes with smooth transition
+  const handleViewChange = (newView: View) => {
+    setView(newView);
   };
 
   return (
@@ -140,11 +172,13 @@
         view={view}
         role="worker"
         onViewChange={handleViewChange}
+        onViewChange={handleViewChange}
         onNavigate={handleNavigate}
         filters={FILTERS}
         activeFilter={activeFilter}
         onFilterChange={handleFilterChange}
       />
+      <main className={`${styles.mainContent} ${isFilterTransitioning ? styles.filterTransitioning : ''}`}>
       <main className={`${styles.mainContent} ${isFilterTransitioning ? styles.filterTransitioning : ''}`}>
         <AppCalendar
           date={date}
@@ -153,12 +187,10 @@
           onView={setView}
           onNavigate={setDate}
           onSelectEvent={handleEventClick}
-<<<<<<< HEAD
           userRole="worker"
-=======
->>>>>>> c478dbb1
           components={{
             event: (props: any) => (
+              <CalendarEventComponent {...props} userRole="worker" view={view} />
               <CalendarEventComponent {...props} userRole="worker" view={view} />
             )
           }}
@@ -177,6 +209,13 @@
         onClose={handleModalClose}
         userRole="worker"
       />
+
+      <EventDetailModal
+        event={selectedEvent}
+        isOpen={isModalOpen}
+        onClose={handleModalClose}
+        userRole="worker"
+      />
     </div>
   );
 };
