"use client";

import React, { useState, useEffect } from "react";
import { useRouter, usePathname, useParams } from "next/navigation";
import AppCalendar from "@/app/components/shared/AppCalendar";
import CalendarHeader from "@/app/components/shared/CalendarHeader";
import CalendarEventComponent from "@/app/components/shared/CalendarEventComponent";
import EventDetailModal from "@/app/components/shared/EventDetailModal";
import { View } from "react-big-calendar";
import { useAuth } from "@/context/AuthContext";
import { CalendarEvent } from "@/app/types/CalendarEventTypes";
import { getCalendarEvents } from "@/actions/events/get-calendar-events";
// Import the CSS module for this page
import styles from "./BuyerCalendarPage.module.css";
import Image from "next/image";

const FILTERS = ["Manage availability", "Accepted gigs", "See gig offers"];

// Helper to filter events based on active filter
function filterEvents(events: CalendarEvent[], filter: string): CalendarEvent[] {
  switch (filter) {
    case 'Manage availability':
      return events.filter(e => e.status === 'UNAVAILABLE');
    case 'Accepted gigs':
      return events.filter(e => e.status === 'ACCEPTED');
    case 'See gig offers':
      return events.filter(e => e.status === 'OFFER');
    default:
      return events;
  }
}

const BuyerCalendarPage = () => {
  const pathname = usePathname();
  const router = useRouter();
  const params = useParams();
  const pageUserId = params.userId as string;
  const { user, loading: loadingAuth } = useAuth();
  const authUserId = user?.uid;

  // Set default view based on screen size
  const [view, setView] = useState<View>(() => {
    if (typeof window !== "undefined" && window.innerWidth < 768) {
      return "day";
    }
    return "week";
  });
  const [date, setDate] = useState<Date>(new Date());
  const [activeFilter, setActiveFilter] = useState<string>(FILTERS[1]);
  const [events, setEvents] = useState<CalendarEvent[]>([]);
  const [allEvents, setAllEvents] = useState<CalendarEvent[]>([]);
  const [selectedEvent, setSelectedEvent] = useState<CalendarEvent | null>(null);
  const [isModalOpen, setIsModalOpen] = useState(false);
  const [isFilterTransitioning, setIsFilterTransitioning] = useState(false);

  useEffect(() => {
    if (loadingAuth) {
      return;
    }

    if (!user) {
      router.push(`/signin?redirect=${pathname}`);
      return;
    }

    if (authUserId !== pageUserId) {
      router.push(`/signin?error=unauthorized`); // Or user's own profile, or a generic error page
      return;
    }
    // eslint-disable-next-line react-hooks/exhaustive-deps
  }, []);

  useEffect(() => {
    const fetchEvents = async () => {
      if (!user) return;

      const res = await getCalendarEvents({ userId: user.uid, role: 'buyer', isViewQA: false });

      if (res.error) throw new Error(res.error);

      const data: CalendarEvent[] = res.events;

      const parsed = data.map((event: CalendarEvent) => ({ ...event, start: new Date(event.start), end: new Date(event.end) }));
      setAllEvents(parsed);
      setEvents(filterEvents(parsed, activeFilter));
    };

    fetchEvents();
  // eslint-disable-next-line react-hooks/exhaustive-deps
  }, [loadingAuth]);

  const handleEventClick = (event: CalendarEvent) => {
    setSelectedEvent(event);
    setIsModalOpen(true);
  };

  const handleModalClose = () => {
    setIsModalOpen(false);
    setSelectedEvent(null);
  };

  const redirectGigOfferHandler = (event: CalendarEvent) => {
    router.push(`/user/${pageUserId}/buyer/gigs/${event.id}`);
  };

  // Calendar navigation handler
  const handleNavigate = (action: "TODAY" | "PREV" | "NEXT") => {
    const current = new Date(date);
    if (action === "TODAY") {
      setDate(new Date());
    } else if (action === "PREV") {
      if (view === "day") current.setDate(current.getDate() - 1);
      if (view === "week") current.setDate(current.getDate() - 7);
      if (view === "month") current.setMonth(current.getMonth() - 1);
      setDate(current);
    } else if (action === "NEXT") {
      if (view === "day") current.setDate(current.getDate() + 1);
      if (view === "week") current.setDate(current.getDate() + 7);
      if (view === "month") current.setMonth(current.getMonth() + 1);
      setDate(current);
    }
  };

  // When filter changes, update events with smooth transition
  const handleFilterChange = (filter: string) => {
    setIsFilterTransitioning(true);
    
    // Add a small delay to show the transition
    setTimeout(() => {
      setActiveFilter(filter);
      setEvents(filterEvents(allEvents, filter));
      setIsFilterTransitioning(false);
    }, 150);
  };

  // Handle view changes with smooth transition
  const handleViewChange = (newView: View) => {
    setView(newView);
  };

  return (
    <div className={styles.container}>
      <CalendarHeader
        date={date}
        view={view}
        role="buyer"
        onViewChange={handleViewChange}
        onNavigate={handleNavigate}
        filters={FILTERS}
        activeFilter={activeFilter}
        onFilterChange={handleFilterChange}
      />
      <main className={`${styles.mainContent} ${isFilterTransitioning ? styles.filterTransitioning : ''}`}>
        <AppCalendar
          events={events}
          date={date}
          view={view}
          onView={setView}
          onNavigate={setDate}
          onSelectEvent={handleEventClick}
<<<<<<< HEAD
          userRole="buyer"
=======
>>>>>>> c478dbb1
          components={{
            event: (({ event }: { event: CalendarEvent; title: string }) => (
              <CalendarEventComponent event={event} userRole="buyer" view={view} />
            )) as React.ComponentType<unknown>,
          }}
          hideToolbar={true}
        />
      </main>
      <footer className={styles.footer}>
        <button className={styles.homeButton} onClick={() => router.push(`/user/${pageUserId}/buyer`)}>
          <Image src="/images/home.svg" alt="Home" width={40} height={40} />
        </button>
      </footer>

      <EventDetailModal
        event={selectedEvent}
        isOpen={isModalOpen}
        onClose={handleModalClose}
        userRole="buyer"
      />
    </div>
  );
};

export default BuyerCalendarPage;<|MERGE_RESOLUTION|>--- conflicted
+++ resolved
@@ -5,6 +5,7 @@
 import AppCalendar from "@/app/components/shared/AppCalendar";
 import CalendarHeader from "@/app/components/shared/CalendarHeader";
 import CalendarEventComponent from "@/app/components/shared/CalendarEventComponent";
+import EventDetailModal from "@/app/components/shared/EventDetailModal";
 import EventDetailModal from "@/app/components/shared/EventDetailModal";
 import { View } from "react-big-calendar";
 import { useAuth } from "@/context/AuthContext";
@@ -52,6 +53,10 @@
   const [selectedEvent, setSelectedEvent] = useState<CalendarEvent | null>(null);
   const [isModalOpen, setIsModalOpen] = useState(false);
   const [isFilterTransitioning, setIsFilterTransitioning] = useState(false);
+  const [allEvents, setAllEvents] = useState<CalendarEvent[]>([]);
+  const [selectedEvent, setSelectedEvent] = useState<CalendarEvent | null>(null);
+  const [isModalOpen, setIsModalOpen] = useState(false);
+  const [isFilterTransitioning, setIsFilterTransitioning] = useState(false);
 
   useEffect(() => {
     if (loadingAuth) {
@@ -82,11 +87,23 @@
 
       const parsed = data.map((event: CalendarEvent) => ({ ...event, start: new Date(event.start), end: new Date(event.end) }));
       setAllEvents(parsed);
+      setAllEvents(parsed);
       setEvents(filterEvents(parsed, activeFilter));
     };
 
     fetchEvents();
   // eslint-disable-next-line react-hooks/exhaustive-deps
+  }, [loadingAuth]);
+
+  const handleEventClick = (event: CalendarEvent) => {
+    setSelectedEvent(event);
+    setIsModalOpen(true);
+  };
+
+  const handleModalClose = () => {
+    setIsModalOpen(false);
+    setSelectedEvent(null);
+  };
   }, [loadingAuth]);
 
   const handleEventClick = (event: CalendarEvent) => {
@@ -138,6 +155,23 @@
     setView(newView);
   };
 
+  // When filter changes, update events with smooth transition
+  const handleFilterChange = (filter: string) => {
+    setIsFilterTransitioning(true);
+    
+    // Add a small delay to show the transition
+    setTimeout(() => {
+      setActiveFilter(filter);
+      setEvents(filterEvents(allEvents, filter));
+      setIsFilterTransitioning(false);
+    }, 150);
+  };
+
+  // Handle view changes with smooth transition
+  const handleViewChange = (newView: View) => {
+    setView(newView);
+  };
+
   return (
     <div className={styles.container}>
       <CalendarHeader
@@ -145,11 +179,14 @@
         view={view}
         role="buyer"
         onViewChange={handleViewChange}
+        onViewChange={handleViewChange}
         onNavigate={handleNavigate}
         filters={FILTERS}
         activeFilter={activeFilter}
         onFilterChange={handleFilterChange}
+        onFilterChange={handleFilterChange}
       />
+      <main className={`${styles.mainContent} ${isFilterTransitioning ? styles.filterTransitioning : ''}`}>
       <main className={`${styles.mainContent} ${isFilterTransitioning ? styles.filterTransitioning : ''}`}>
         <AppCalendar
           events={events}
@@ -158,12 +195,10 @@
           onView={setView}
           onNavigate={setDate}
           onSelectEvent={handleEventClick}
-<<<<<<< HEAD
           userRole="buyer"
-=======
->>>>>>> c478dbb1
           components={{
             event: (({ event }: { event: CalendarEvent; title: string }) => (
+              <CalendarEventComponent event={event} userRole="buyer" view={view} />
               <CalendarEventComponent event={event} userRole="buyer" view={view} />
             )) as React.ComponentType<unknown>,
           }}
@@ -182,6 +217,13 @@
         onClose={handleModalClose}
         userRole="buyer"
       />
+
+      <EventDetailModal
+        event={selectedEvent}
+        isOpen={isModalOpen}
+        onClose={handleModalClose}
+        userRole="buyer"
+      />
     </div>
   );
 };
