/* eslint-disable max-lines-per-function */
"use client";

import React, { useState, useEffect, useMemo } from 'react';
import { useRouter, useParams } from 'next/navigation';
import Link from 'next/link';

// Using Lucide Icons
<<<<<<< HEAD
import { Filter, FileText, ArrowLeft, Loader2, Wine, Utensils, Briefcase } from 'lucide-react';
=======
import { Home, Filter, FileText, ArrowLeft, Loader2, Wine, Utensils, Briefcase } from 'lucide-react';

>>>>>>> 3402cecd
import styles from './PaymentsPage.module.css';
import { useAuth } from '@/context/AuthContext';
import { BuyerPayment, getBuyerPayments } from '@/actions/payments/get-buyer-payments';

// Define interfaces for payment data
interface Payment {
  id: string;
  // gigType: 'Bartender' | 'Waiter' | 'Chef' | 'Event Staff' | string; // Allow other types
  workerName: string;
  date: string; // ISO date string
  amount: number;
  status: 'Paid' | 'Pending' | 'Failed'; // Example statuses
  invoiceUrl?: string;
  gigId?: string; // To link to gig for rehire
}

interface FilterState {
  staffType: 'All' | string;
  dateFrom?: string;
  dateTo?: string;
  priceFrom?: string;
  priceTo?: string;
}

// Mock function to fetch payments - replace with actual API call
async function fetchBuyerPayments(userId: string, filters: FilterState): Promise<BuyerPayment[]> {
  console.log("Fetching payments for buyerId:", userId, "with filter:", filters);

  const { data: allPayments } = await getBuyerPayments(userId, filters);

  if (!allPayments) return [];

  return allPayments;
}

// Mock chart data (aggregate by month for example)
const getChartData = (payments: BuyerPayment[]) => {
  const monthlyTotals: { [key: string]: number } = {};
  payments.forEach(p => {
    if (p.status === 'PAID' && p.date) {
      const month = new Date(p.date).toLocaleString('default', { month: 'short', year: '2-digit' });
      monthlyTotals[month] = (monthlyTotals[month] || 0) + Number(p.amount);
    }
  });
  return Object.entries(monthlyTotals).map(([name, total]) => ({ name, total })).reverse(); // Newest first
};

export default function BuyerPaymentsPage() {
  const router = useRouter();
  const params = useParams();
  const pageUserId = params.userId as string;

  const { user, loading: isLoading } = useAuth();
  const authUserId = user?.uid;

  const [payments, setPayments] = useState<BuyerPayment[]>([]);
  const [isLoadingPayments, setIsLoadingPayments] = useState(true);
  const [error, setError] = useState<string | null>(null);

  const [filters, setFilters] = useState<FilterState>({
    staffType: 'All',
    dateFrom: '',
    dateTo: '',
    priceFrom: '',
    priceTo: '',
  })
  const [showFilterModal, setShowFilterModal] = useState(false); // For a potential filter modal

  // Available gig types for filtering (could be fetched or predefined)
  const gigTypes = ['All', 'Bartender', 'Waiter', 'Chef', 'Event Staff'];

  const retrieveBuyerPayments = async () => {
    setIsLoadingPayments(true);
    fetchBuyerPayments(authUserId || "", filters)
      .then(data => {
        setPayments(data);
        setError(null);
      })
      .catch(err => {
        console.error("Failed to fetch payments:", err);
        setError("Could not load payment history. Please try again.");
      })
      .finally(() => setIsLoadingPayments(false));
  }

  // Auth check and data load
  useEffect(() => {
    retrieveBuyerPayments();
  }, [isLoading, user, authUserId, pageUserId]);

  const handleGenerateInvoice = (paymentId: string) => {
    console.log("Generate invoice for payment ID:", paymentId);
    // TODO: API call to backend to generate and return invoice PDF (or link)
    // e.g., window.open(`/api/payments/${paymentId}/invoice`, '_blank');
    alert(`Invoice generation for ${paymentId} would be triggered here.`);
  };

  const handleFilterChange = (field: string, value: string) => {
    setFilters(prevFilters => ({
      ...prevFilters,
      [field]: value
    }));
  };

  const submitFilters = async () => {
    await retrieveBuyerPayments();
  };

  const handleRepeatGig = (gigId?: string) => {
    if (!gigId) {
      alert("Gig ID not available for rehire.");
      return;
    }
    console.log("Repeat gig ID:", gigId);
    router.push(`gigs/${gigId}/rehire`);
  };

  const chartData = useMemo(() => getChartData(payments), [payments]);

  const getGigIcon = (gigType: string) => {
    if (gigType === 'Bartender') return <Wine size={18} className={styles.paymentGigIcon} />;
    if (gigType === 'Waiter') return <Utensils size={18} className={styles.paymentGigIcon} />;
    if (gigType === 'Chef') return <Utensils size={18} className={styles.paymentGigIcon} /> // Could use a chef hat icon
    return <Briefcase size={18} className={styles.paymentGigIcon} />; // Default
  }


  if (isLoading || (!user && !isLoading) || (authUserId && authUserId !== pageUserId)) {
    return <div className={styles.loadingContainer}><Loader2 className="animate-spin" size={32} /> Loading...</div>;
  }

  return (
    <div className={styles.container}>
      <div className={styles.pageWrapper}>
        <header className={styles.header}>
          <button onClick={() => router.back()} className={styles.backButton}>
            <ArrowLeft size={16} />
          </button>
          <h1 className={styles.pageTitle}>Payments</h1>
          <button onClick={() => setShowFilterModal(true)} className={styles.filterButton}>
            <Filter size={16} /> Filter
          </button>
        </header>
        <p className={styles.totalsNote}>Totals include Able AI & payment provider fees.</p>
        {/* Example of how a filter modal might be structured */}
        {showFilterModal && (
          <div className={styles.modalOverlay} onClick={() => setShowFilterModal(false)}>
            <div className={styles.modalContent} onClick={(e) => e.stopPropagation()}>
              <h3 className={styles.modalHeader}>Filter Payments</h3>

              <div className={styles.modalFilterForm}>
                <div>
                  <p className={styles.modalHeader}>Gig Type</p>
                  <div className={styles.filterOptions} style={{ flexDirection: 'column' }}>
                    {gigTypes.map(type => (
                      <label key={type} className={styles.filterOptionLabel} style={{ padding: '0.5rem 0' }}>
                        <input
                          type="radio"
                          name="gigTypeModalFilter"
                          value={type}
                          checked={filters.staffType === type}
                          onChange={() => handleFilterChange('staffType', type)}
                        />
                        {type}
                      </label>
                    ))}
                  </div>
                </div>

                <div>
                  <p className={styles.modalHeader}>Date</p>
                  <div className={styles.filterOptions} style={{ flexDirection: 'column' }}>
                    <div className={styles.filterItem}>
                      <label htmlFor="dateFrom">
                        From
                      </label>
                      <input
                        id="dateFrom"
                        type="date"
                        value={filters.dateFrom}
                        onChange={(e) => handleFilterChange('dateFrom', e.target.value)}
                      />
                    </div>
                    <div className={styles.filterItem}>
                      <label htmlFor="dateTo">
                        To
                      </label>
                      <input
                        id="dateTo"
                        type="date"
                        value={filters.dateTo}
                        onChange={(e) => handleFilterChange('dateTo', e.target.value)}
                      />
                    </div>
                  </div>
                </div>

                <div>
                  <p className={styles.modalHeader}>Price</p>
                  <div className={styles.filterOptions} style={{ flexDirection: 'column' }}>
                    <div className={styles.filterItem}>
                      <label htmlFor="priceFrom">
                        Minimum price
                      </label>
                      <input
                        id="priceFrom"
                        type="number"
                        placeholder="0.00"
                        value={filters.priceFrom}
                        onChange={(e) => handleFilterChange('priceFrom', e.target.value)}
                        min="0"
                        step="0.01"
                      />
                    </div>
                    <div className={styles.filterItem}>
                      <label htmlFor="priceTo">
                        Maximum price
                      </label>
                      <input
                        id="priceTo"
                        type="number"
                        placeholder="1000.00"
                        value={filters.priceTo}
                        onChange={(e) => handleFilterChange('priceTo', e.target.value)}
                        min="0"
                        step="0.01"
                      />
                    </div>
                  </div>
                </div>
              </div>

              <div className={styles.modalActions}>
                <button onClick={() => setShowFilterModal(false)} className={`${styles.actionButton} ${styles.secondary}`}>Close</button>
                <button onClick={submitFilters} className={`${styles.actionButton} ${styles.secondary}`}>Apply filters</button>
              </div>
            </div>
          </div>
        )}


        {isLoadingPayments ? (
          <div className={styles.loadingContainer}><Loader2 className="animate-spin" size={28} /> Loading payments...</div>
        ) : error ? (
          <div className={styles.emptyState}>{error}</div>
        ) : payments.length === 0 ? (
          <div className={styles.emptyState}>No payment history found {filters.staffType !== 'All' ? `for ${filters.staffType}s` : ''}.</div>
        ) : (
          <div className={styles.paymentList}>
            {payments.map(payment => (
              <div key={payment.id} className={styles.paymentItem}>
                <div className={styles.paymentCard}>
                  <div className={styles.paymentDetails}>
                    {getGigIcon(payment.gigType || '')}
                    <div className={styles.paymentHeader}>
                      <span className={styles.paymentGigInfo}>{payment.gigType}, {payment.workerName}</span>
                      {
                        payment.date ?
                          <span className={styles.paymentDate}>{new Date(payment.date || '').toLocaleDateString()}</span> :
                          <>Has not been paid yet</>
                      }
                    </div>
                  </div>

                  {payment.status === 'PAID' && (
                    <Link
                      href={payment.invoiceUrl || '/'}
                      className={styles.generateInvoice}
                    >
                      <FileText size={20} /> Invoice
                    </Link>
                  )}
                </div>


                <div className={styles.paymentRight}>
                  <span className={styles.amount}>£{(Number(payment.amount)).toFixed(2)}</span>
                  <div className={styles.actions}>
                    <button onClick={() => handleRepeatGig(payment.gigId || '')} className={styles.actionButton}>
                      Repeat Gig
                    </button>

                  </div>
                </div>
              </div>
            ))}
          </div>
        )}
      </div>
    </div>
  );
}<|MERGE_RESOLUTION|>--- conflicted
+++ resolved
@@ -6,12 +6,8 @@
 import Link from 'next/link';
 
 // Using Lucide Icons
-<<<<<<< HEAD
 import { Filter, FileText, ArrowLeft, Loader2, Wine, Utensils, Briefcase } from 'lucide-react';
-=======
-import { Home, Filter, FileText, ArrowLeft, Loader2, Wine, Utensils, Briefcase } from 'lucide-react';
-
->>>>>>> 3402cecd
+
 import styles from './PaymentsPage.module.css';
 import { useAuth } from '@/context/AuthContext';
 import { BuyerPayment, getBuyerPayments } from '@/actions/payments/get-buyer-payments';
