--- conflicted
+++ resolved
@@ -249,11 +249,8 @@
                     <VideoRecorderBubble
                       key={1}
                       onVideoRecorded={handleVideoUpload}
-<<<<<<< HEAD
                       isInline={false}
-=======
                       setIsEditingVideo={setIsEditingVideo}
->>>>>>> 4306ffc9
                     />
                   </div>
                 ) : (
