"use client";

import React, { useState, useRef, useEffect, useCallback, useMemo } from "react";
import { useRouter } from "next/navigation";
import Image from "next/image";

import ChatBotLayout from "@/app/components/onboarding/ChatBotLayout";
import MessageBubble from "@/app/components/onboarding/MessageBubble";
import WorkerCard, { WorkerData } from "@/app/components/onboarding/WorkerCard"; // Import shared WorkerCard and WorkerData
import LocationPickerBubble from "@/app/components/onboarding/LocationPickerBubble";
import CalendarPickerBubble from "@/app/components/onboarding/CalendarPickerBubble";
import DiscountCodeBubble from "@/app/components/onboarding/DiscountCodeBubble";

import Loader from "@/app/components/shared/Loader";

import pageStyles from "./page.module.css";
import { useAuth } from "@/context/AuthContext";
import { createGig } from "@/actions/gigs/create-gig";
import { findMatchingWorkers } from "@/actions/gigs/ai-matchmaking";
import { StepInputConfig, FormInputType } from "@/app/types/form";
import WorkerMatchmakingResults from "@/app/components/gigs/WorkerMatchmakingResults";
import { WorkerMatch } from "@/app/components/gigs/WorkerMatchCard";
import PromoCodeStep from "@/app/components/gigs/PromoCodeStep";
import { geminiAIAgent } from '@/lib/firebase/ai';
import { useFirebase } from '@/context/FirebaseContext';
import { Schema } from '@firebase/ai';

// Import ChatAI system for advanced AI functionality
import {
  buildContextPrompt,
  buildRolePrompt,
  buildSpecializedPrompt,
  CONTEXT_PROMPTS,
  SPECIALIZED_PROMPTS,
  ROLE_SPECIFIC_PROMPTS,
  GIGFOLIO_COACH_CONTENT,
  GIGFOLIO_COACH_BEHAVIOR,
  ONBOARDING_STEPS,
  COACHING_TECHNIQUES
} from '@/app/components/shared/ChatAI';

// Import job title sanitization functionality
import {
  findClosestJobTitle,
  findStandardizedJobTitleWithAIFallback,
  ALL_JOB_TITLES
} from '@/app/components/shared/ChatAI/roles/JobTitles';

interface OnboardingStep {
  id: number;
  type:
    | "botMessage"
    | "userInput"
    | "userResponseDisplay"
    | "workerCard"
    | "terms"
    | "fileUpload"
    | "datePicker"
    | "discountCode";
  senderType?: "bot" | "user";
  content?: string | React.ReactNode; // For message-like steps or labels for non-input steps
  inputConfig?: StepInputConfig; // Configuration for input fields if the step type involves input
  isComplete?: boolean;
  dependsOn?: number;
  value?: any; // Stores the submitted value of the input for this step
  workerData?: WorkerData;
}

// WorkerData interface and WorkerCard component removed - now imported

const baseInitialSteps: OnboardingStep[] = [
  {
    id: 1,
    type: "botMessage",
    content:
      "Hi! Tell me about yourself and what gig or gigs you need filling - we can assemble a team if you need one!",
  },
  {
    id: 2,
    type: "userInput",
    inputConfig: {
      type: "text",
      name: "gigDescription",
      placeholder: "e.g., Bartender for a wedding reception",
      label: "Gig Description:",
    },
  },
  {
    id: 3,
    type: "botMessage",
    content:
      "We have some great bartenders available. Do you need any special skills or do you have instructions for your hire?",
    dependsOn: 1,
  },
  {
    id: 4,
    type: "userInput",
    inputConfig: {
      type: "textarea",
      name: "additionalInstructions",
      placeholder: "e.g., Cocktail making experience would be ideal",
      label: "Additional Instructions:",
      rows: 3,
    },
    dependsOn: 2,
  },
  {
    id: 5,
    type: "botMessage",
    content:
      "How much you would like to pay per hour? We suggest £15 plus tips to keep a motivated and happy team! 💷\n\n💡 Rate guidance by role:\n• Bartending: £12.21-£20/hour\n• Food Service (servers, waiters): £12.21-£18/hour\n• Cooking/Chef: £12.21-£25/hour\n• Baking: £12.21-£22/hour\n• Cleaning: £12.21-£16/hour\n• Retail: £12.21-£15/hour\n• Delivery: £12.21-£18/hour\n\n⚠️ Minimum rate: £12.21/hour (London minimum wage)",
    dependsOn: 3,
  },
  {
    id: 6,
    type: "userInput",
    inputConfig: {
      type: "number",
      name: "hourlyRate",
      placeholder: "£15",
      label: "Hourly Rate:",
    },
    dependsOn: 4,
  },
  {
    id: 7,
    type: "botMessage",
    content:
      "Where is the gig? What time and day do you need someone and for how long?",
    dependsOn: 5,
  },
  {
    id: 8,
    type: "userInput",
    inputConfig: {
      type: "text",
      name: "gigLocation",
      placeholder: "e.g., The Green Tavern, Rye Lane, Peckham, SE15 5AR",
      label: "Gig Location:",
    },
    dependsOn: 6,
  },
  {
    id: 9,
    type: "userInput", // Or "datePicker" if it has distinct UI/logic beyond a standard input
    inputConfig: {
      type: "date",
      name: "gigDate",
      label: "Date of Gig:",
    },
    dependsOn: 8,
  },
  {
    id: 10,
    type: "discountCode", // This implies a specific UI or handling logic, not a standard input field
    content: "I have a discount code 2FREEABLE",
    dependsOn: 9,
  },
  {
    id: 11,
    type: "botMessage",
    content: "Thankyou! We will apply your discount code",
    dependsOn: 10,
  },
  {
    id: 12,
    type: "botMessage",
    content:
      "Here are our incredible available gig workers ready to accept your gig. Click on their profile for an indepth look at their gigfolio or simply book now",
    dependsOn: 10,
  },
  {
    id: 13,
    type: "workerCard",
    dependsOn: 12,
    workerData: {
      name: "Benji Asamoah",
      title: "Bartender",
      gigs: 15,
      experience: "3 years experience",
      keywords: "lively, professional and hardworking",
      hourlyRate: 15,
      totalHours: 6,
      totalPrice: 98.68,
      ableFees: "6.5% +VAT",
      stripeFees: "1.5% + 20p",
      imageSrc: "/images/benji.jpeg", // Replace with actual image URL
    },
  },
  {
    id: 14,
    type: "workerCard",
    dependsOn: 12, // Should depend on the previous message, not the previous card for parallel display
    workerData: {
      name: "Jessica Hersey",
      title: "Bartender",
      gigs: 11,
      experience: "2 years experience",
      keywords: "reliable, friendly and experienced",
      hourlyRate: 15,
      totalHours: 6,
      totalPrice: 85.55,
      ableFees: "6.5% +VAT",
      stripeFees: "1.5% + 20p",
      imageSrc: "/images/jessica.jpeg", // Replace with actual image URL
    },
  },
];

// Define required fields and their configs for buyer gig creation
const requiredFields: RequiredField[] = [
  { name: "gigDescription", type: "text", placeholder: "e.g., Bartender for a wedding reception", defaultPrompt: "Tell me about yourself and what gig or gigs you need filling!", rows: 3 },
  { name: "additionalInstructions", type: "text", placeholder: "e.g., Cocktail making experience would be ideal", defaultPrompt: "Do you need any special skills or do you have instructions for your hire?", rows: 3 },
  { name: "hourlyRate", type: "number", placeholder: "£15", defaultPrompt: "How much would you like to pay per hour? 💷\n\n💡 Rate guidance by role:\n• Bartending: £12.21-£20/hour\n• Food Service: £12.21-£18/hour\n• Cooking/Chef: £12.21-£25/hour\n• Baking: £12.21-£22/hour\n• Cleaning: £12.21-£16/hour\n• Retail: £12.21-£15/hour\n• Delivery: £12.21-£18/hour\n\n⚠️ Minimum: £12.21/hour (London minimum wage)" },
  { name: "gigLocation", type: "location", defaultPrompt: "Where is the gig located?" },
  { name: "gigDate", type: "date", defaultPrompt: "What date is the gig?" },
  { name: "gigTime", type: "time", defaultPrompt: "What time does the gig start?" },
  { name: "discountCode", type: "text", placeholder: "e.g., ABLE20", defaultPrompt: "Great! Just one last thing. Do you have a discount code to apply? 🎟️ If not, no worries!" },
];

// Currency note for users
const CURRENCY_NOTE = "💡 All amounts and rates are in British Pounds (£)";

// Type definitions for better type safety
interface RequiredField {
  name: string;
  type: string;
  placeholder?: string;
  defaultPrompt: string;
  rows?: number;
}

// Function to generate context-aware prompts based on gig description
async function generateContextAwarePrompt(fieldName: string, gigDescription: string, ai: any): Promise<string> {
  try {
    const promptSchema = Schema.object({
      properties: {
        prompt: Schema.string(),
      },
    });

    const prompt = `You are Able, a GIG CREATION ASSISTANT. Your ONLY job is to help users create gig listings (job postings) on a gig platform. You are NOT a general assistant, therapist, or friend. You ONLY help with gig creation.

CRITICAL: This is a GIG CREATION FLOW. The user is creating a job posting to hire someone for work. They are the BUYER/EMPLOYER posting a job. You are helping them create a gig listing.

Previous conversation context:
Gig Description: "${gigDescription}"

Next field to ask about: "${fieldName}"

Generate a friendly, contextual prompt for the next question. The prompt should:
1. Be conversational and natural - avoid repetitive phrases like "Awesome, a [gig type] gig!"
2. Reference what they've already shared about their gig in a fresh way
3. Be specific to the field being asked about
4. Include relevant emojis to make it engaging
5. Provide helpful context or examples when appropriate
6. Vary your language - don't start every message the same way
7. ALWAYS stay focused on gig creation - this is for creating a job posting

Field-specific guidance:
- additionalInstructions: Ask about specific skills, requirements, or preferences for the job
- hourlyRate: Ask about budget with relevant pricing guidance for hiring someone in British Pounds (£). Provide rate guidance by role and mention London minimum wage of £12.21/hour
- gigLocation: Ask about location with context about finding nearby workers
- gigDate: Ask about timing with context about availability
- gigTime: Ask about the specific start time of the gig

GIG CREATION CONTEXT: Remember, this user is creating a job posting to hire someone. They are the employer/buyer. Keep responses focused on gig creation only.

Be creative and natural in your responses. Don't repeat the same phrases or structure. Make each message feel fresh and conversational.`;

    const result = await geminiAIAgent(
      "gemini-2.0-flash",
      {
        prompt,
        responseSchema: promptSchema,
        isStream: false,
      },
      ai
    );

    if (result.ok) {
      const data = result.data as { prompt: string };
      return data.prompt;
    }
  } catch (error) {
    console.error('AI prompt generation failed:', error);
  }
  
  // Fallback prompt
  return `Tell me more about your ${fieldName}! I'm here to help you create the perfect gig listing! ✨`;
}

const gigStepSchema = Schema.object({
  properties: {
    field: Schema.string(),
    prompt: Schema.string(),
    isComplete: Schema.boolean(),
  },
});
const gigSummarySchema = Schema.object({
  properties: {
    gigDescription: Schema.string(),
    additionalInstructions: Schema.string(),
    hourlyRate: Schema.number(),
    gigLocation: Schema.string(),
    gigDate: Schema.string(),
    gigTime: Schema.string(),
    discountCode: Schema.string(),
    selectedWorker: Schema.string(),
  },
  optionalProperties: ["discountCode", "selectedWorker"],
});

function buildPromptFromFormData(formData: Record<string, any>, lastField: string, lastValue: any) {
  return `
You are an onboarding assistant for gig creation. Here is the conversation so far:

${Object.entries(formData)
  .map(([field, value]) => `User answered "${value}" for "${field}".`)
  .join('\n')}

The last question was about "${lastField}", and the user answered: "${lastValue}".

Your job is to:
- Respond in a friendly, helpful, and concise way, like the following examples:
  - "Hi! Tell me about yourself and what gig or gigs you need filling - we can assemble a team if you need one!"
  - "We have some great bartenders available. Do you need any special skills or do you have instructions for your hire?"
  - "How much you would like to pay per hour? We suggest £15 plus tips to keep a motivated and happy team! All amounts are in British Pounds (£)"
  - "Where is the gig? What time and day do you need someone and for how long?"
- If the answer is clear, confirm it and move to the next logical question (e.g., ask about pay, location, date, etc.).
- If the answer is unclear, ask for clarification.
- If all required info is collected, summarize and confirm.

Respond as a single message, as if you are the bot in a chat.`;
}

type ChatStep = {
  id: number;
<<<<<<< HEAD
  type: "bot" | "user" | "input" | "sanitized" | "typing" | "calendar" | "location" | "confirm" | "jobTitleConfirmation" | "summary" | "matchmaking" | "promoCode";
=======
  type: "bot" | "user" | "input" | "sanitized" | "typing" | "calendar" | "location" | "confirm" | "discountCode";
>>>>>>> fe677b3f
  content?: string;
  inputConfig?: StepInputConfig;
  isComplete?: boolean;
  sanitizedValue?: string | any; // Allow objects for coordinates
  originalValue?: string | any; // Allow objects for coordinates
  fieldName?: string;
  isNew?: boolean; // Track if this step is new for animation purposes
  // Job title confirmation fields
  suggestedJobTitle?: string;
  matchedTerms?: string[];
  isAISuggested?: boolean;
  confidence?: number;
  // AI summary fields
  summaryData?: any;
  naturalSummary?: string;
  extractedData?: string;
  // Matchmaking fields
  gigId?: string;
  matches?: WorkerMatch[];
};

// Helper function to interpret job title from gig description
async function interpretJobTitle(gigDescription: string, ai: any): Promise<{ jobTitle: string; confidence: number; matchedTerms: string[]; isAISuggested: boolean } | null> {
  try {
    if (!gigDescription || !ai) return null;
    
    const result = await findStandardizedJobTitleWithAIFallback(gigDescription, ai);
    
    if (result && result.confidence >= 50) {
      return {
        jobTitle: result.jobTitle.title,
        confidence: result.confidence,
        matchedTerms: result.matchedTerms,
        isAISuggested: result.isAISuggested
      };
    }
    
    return null;
  } catch (error) {
    console.error('Job title interpretation failed:', error);
    return null;
  }
}



  // Helper function to generate AI summary for individual field
  async function generateAIFieldSummary(fieldName: string, originalValue: any, sanitizedValue: any, ai: any): Promise<string> {
  try {
    if (!ai) {
      // Fallback to sanitized value if AI is not available
      return typeof sanitizedValue === 'string' ? sanitizedValue : JSON.stringify(sanitizedValue);
    }

    // Build structured prompt using ChatAI components
    const rolePrompt = buildRolePrompt('gigfolioCoach', 'gigCreation', 'Generate a natural field summary');
    const contextPrompt = buildContextPrompt('gigCreation', 'Field summary generation');
    const specializedPrompt = buildSpecializedPrompt('gigCreation', 'Field summary creation', 'Create a conversational field summary');
    
    const summaryPrompt = `${rolePrompt}

${contextPrompt}

${specializedPrompt}

Based on the following field information, create a natural summary that explains what the user wants:

Field: ${fieldName}
Original Input: ${typeof originalValue === 'string' ? originalValue : JSON.stringify(originalValue)}
Sanitized Value: ${typeof sanitizedValue === 'string' ? sanitizedValue : JSON.stringify(sanitizedValue)}

Rules:
1. Be conversational and natural - like explaining to a friend
2. Clean up and interpret the user's input intelligently
3. Make it sound professional but friendly
4. If it's a location, describe it naturally (e.g., "in London" or "at your location")
5. If it's a date, format it nicely (e.g., "on Monday, January 15th")
6. If it's a time, make it readable (e.g., "from 9 AM to 5 PM")
7. If it's a rate, format with £ symbol
8. Keep it concise but clear
9. Don't just repeat the sanitized value - interpret and explain it

Create a natural summary that explains what the user wants for this field.`;

    const result = await geminiAIAgent(
      "gemini-2.0-flash",
      {
        prompt: summaryPrompt,
        responseSchema: Schema.object({
          properties: {
            summary: Schema.string(),
          },
        }),
        isStream: false,
      },
      ai
    );

    if (result.ok && result.data) {
      return (result.data as { summary: string }).summary;
    } else {
      console.error('AI field summary generation failed:', result);
    }
  } catch (error) {
    console.error('AI field summary generation failed:', error);
  }

  // Fallback to sanitized value
  return typeof sanitizedValue === 'string' ? sanitizedValue : JSON.stringify(sanitizedValue);
}

// Helper function to generate AI-powered gig summary
async function generateAIGigSummary(formData: any, ai: any): Promise<string> {
  try {
    if (!ai) {
      // Fallback to basic summary if AI is not available
      const fallbackSummary = `You need a ${formData.gigDescription || 'worker'} for ${formData.additionalInstructions ? 'with specific requirements: ' + formData.additionalInstructions : 'general work'}, paying £${formData.hourlyRate || '0'} per hour, at ${formData.gigLocation || 'your location'} on ${formData.gigDate || 'your chosen date'}${formData.gigTime ? ' at ' + formData.gigTime : ''}.`;
      return fallbackSummary;
    }

    // Build structured prompt using ChatAI components
    const rolePrompt = buildRolePrompt('gigfolioCoach', 'gigCreation', 'Generate a natural gig summary');
    const contextPrompt = buildContextPrompt('gigCreation', 'Gig summary generation');
    const specializedPrompt = buildSpecializedPrompt('gigCreation', 'Gig summary creation', 'Create a conversational gig summary');
    
    const summaryPrompt = `${rolePrompt}

${contextPrompt}

${specializedPrompt}

Based on the following gig data, create a natural summary in this format:
"You need a [job title/role] for [description] paying [hourly rate] at [location] on [date] at [time]..."

Gig Data:
${JSON.stringify(formData, null, 2)}

Rules:
1. Be conversational and natural - like talking to a friend
2. Infer job titles from gig descriptions if not explicitly stated
3. Format rates with £ symbol (e.g., "£15 per hour")
4. Make location sound natural (e.g., "London" instead of coordinates)
5. Format dates naturally (e.g., "Monday, July 30th")
6. Format times naturally (e.g., "2:00 PM to 6:00 PM")
7. Keep it concise but comprehensive
8. Make it sound professional but friendly
9. Focus on what the buyer needs, not what they're offering

Create a natural summary that flows well and sounds like a human describing the gig they need filled.`;

    const result = await geminiAIAgent(
      "gemini-2.0-flash",
      {
        prompt: summaryPrompt,
        responseSchema: Schema.object({
          properties: {
            summary: Schema.string(),
          },
        }),
        isStream: false,
      },
      ai
    );

    if (result.ok && result.data) {
      const data = result.data as { summary: string };
      return data.summary;
    } else {
      console.error('AI gig summary generation failed:', result);
    }
  } catch (error) {
    console.error('AI gig summary generation failed:', error);
  }
  
  // Fallback to basic summary
  const fallbackSummary = `You need a ${formData.gigDescription || 'worker'} for ${formData.additionalInstructions ? 'with specific requirements: ' + formData.additionalInstructions : 'general work'}, paying £${formData.hourlyRate || '0'} per hour, at ${formData.gigLocation || 'your location'} on ${formData.gigDate || 'your chosen date'}${formData.gigTime ? ' at ' + formData.gigTime : ''}.`;

  return fallbackSummary;
}

// Define the onboarding steps statically, following the original order and messages
const staticOnboardingSteps: ChatStep[] = [
  {
    id: 1,
    type: "bot",
    content: "Hi! I'm Able, your friendly AI assistant! 🎉 I'm here to help you create the perfect gig listing. Tell me what kind of work you need help with - whether it's bartending for a wedding, web development for your business, or anything else! What's your gig all about?",
  },
  {
    id: 2,
    type: "input",
    inputConfig: {
      type: "text",
      name: "gigDescription",
      label: "Gig Description:",
    },
    isComplete: false,
  },
  {
    id: 3,
    type: "bot",
    content: "We have some great bartenders available. Do you need any special skills or do you have instructions for your hire?",
  },
  {
    id: 4,
    type: "input",
    inputConfig: {
      type: "textarea",
      name: "additionalInstructions",
      placeholder: "e.g., Cocktail making experience would be ideal",
      label: "Additional Instructions:",
      rows: 3,
    },
    isComplete: false,
  },
  {
    id: 5,
    type: "bot",
    content: "How much you would like to pay per hour? We suggest £15 plus tips to keep a motivated and happy team! 💷\n\n💡 Rate guidance by role:\n• Bartending: £12.21-£20/hour\n• Food Service (servers, waiters): £12.21-£18/hour\n• Cooking/Chef: £12.21-£25/hour\n• Baking: £12.21-£22/hour\n• Cleaning: £12.21-£16/hour\n• Retail: £12.21-£15/hour\n• Delivery: £12.21-£18/hour\n\n⚠️ Minimum rate: £12.21/hour (London minimum wage)",
  },
  {
    id: 6,
    type: "input",
    inputConfig: {
      type: "number",
      name: "hourlyRate",
      placeholder: "£15",
      label: "Hourly Rate:",
    },
    isComplete: false,
  },
  {
    id: 7,
    type: "bot",
    content: "Where is the gig? What time and day do you need someone and for how long?",
  },
  {
    id: 8,
    type: "input",
    inputConfig: {
      type: "text",
      name: "gigLocation",
      placeholder: "e.g., The Green Tavern, Rye Lane, Peckham, SE15 5AR",
      label: "Gig Location:",
    },
    isComplete: false,
  },
  {
    id: 9,
    type: "input",
    inputConfig: {
      type: "date",
      name: "gigDate",
      label: "Date of Gig:",
    },
    isComplete: false,
  },
];

// Helper to extract coordinates from Google Maps URL
function extractCoordsFromGoogleMapsUrl(url: string) {
  // Try to match @lat,lng or q=lat,lng
  const atMatch = url.match(/@(-?\d+\.\d+),(-?\d+\.\d+)/);
  if (atMatch) return { lat: parseFloat(atMatch[1]), lng: parseFloat(atMatch[2]) };
  const qMatch = url.match(/[?&]q=(-?\d+\.\d+),(-?\d+\.\d+)/);
  if (qMatch) return { lat: parseFloat(qMatch[1]), lng: parseFloat(qMatch[2]) };
  return null;
}

// Typing indicator component
const TypingIndicator: React.FC = () => (
  <div style={{ 
    display: 'flex', 
    alignItems: 'center', 
    padding: '12px 16px', 
    color: 'var(--secondary-color)', 
    fontWeight: 600,
    animation: 'slideIn 0.3s ease-out',
    opacity: 0,
    animationFillMode: 'forwards'
  }}>
    <div style={{ 
      display: 'flex', 
      gap: '4px',
      background: 'rgba(126, 238, 249, 0.1)',
      padding: '8px 12px',
      borderRadius: '20px',
      border: '1px solid rgba(126, 238, 249, 0.2)'
    }}>
      <span className="typing-dot" style={{ 
        animation: 'typingBounce 1.4s infinite ease-in-out',
        fontSize: '18px',
        lineHeight: '1'
      }}>●</span>
      <span className="typing-dot" style={{ 
        animation: 'typingBounce 1.4s infinite ease-in-out 0.2s',
        fontSize: '18px',
        lineHeight: '1'
      }}>●</span>
      <span className="typing-dot" style={{ 
        animation: 'typingBounce 1.4s infinite ease-in-out 0.4s',
        fontSize: '18px',
        lineHeight: '1'
      }}>●</span>
    </div>
    <style>{`
      @keyframes slideIn {
        from {
          opacity: 0;
          transform: translateY(10px);
        }
        to {
          opacity: 1;
          transform: translateY(0);
        }
      }
      @keyframes typingBounce {
        0%, 60%, 100% {
          transform: translateY(0);
          opacity: 0.4;
        }
        30% {
          transform: translateY(-8px);
          opacity: 1;
        }
      }
      @keyframes slideIn {
        from {
          opacity: 0;
          transform: translateY(10px);
        }
        to {
          opacity: 1;
          transform: translateY(0);
        }
      }
      @keyframes typingBounce {
        0%, 60%, 100% {
          transform: translateY(0);
          opacity: 0.4;
        }
        30% {
          transform: translateY(-8px);
          opacity: 1;
        }
      }
    `}</style>
  </div>
);

TypingIndicator.displayName = 'TypingIndicator';

// Add a helper to safely extract AI response properties
type AIResponse = {
  sufficient?: boolean;
  clarificationPrompt?: string;
  sanitized?: string;
  summary?: string;
  nextField?: string;
  nextPrompt?: string;
};
function parseAIResponse(data: any): Required<AIResponse> {
  return {
    sufficient: typeof data.sufficient === 'boolean' ? data.sufficient : false,
    clarificationPrompt: typeof data.clarificationPrompt === 'string' ? data.clarificationPrompt : '',
    sanitized: typeof data.sanitized === 'string' ? data.sanitized : '',
    summary: typeof data.summary === 'string' ? data.summary : '',
    nextField: typeof data.nextField === 'string' ? data.nextField : '',
    nextPrompt: typeof data.nextPrompt === 'string' ? data.nextPrompt : '',
  };
}

export default function OnboardBuyerPage() {
  const router = useRouter();
  const { user } = useAuth();
  const chatContainerRef = useRef<HTMLDivElement>(null);
  const endOfChatRef = useRef<HTMLDivElement>(null);
  const { ai } = useFirebase();

  const [formData, setFormData] = useState<Record<string, any>>({});
  const [isSubmitting, setIsSubmitting] = useState(false);
  const [discountCode, setDiscountCode] = useState<string | null>();
  const [isConfirming, setIsConfirming] = useState(false);
  const [confirmedSteps, setConfirmedSteps] = useState<Set<number>>(new Set());
  const [currentFocusedInputName, setCurrentFocusedInputName] = useState<string | null>(null);
  const [chatSteps, setChatSteps] = useState<ChatStep[]>([{
    id: 1,
    type: "typing",
    isNew: true,
  }]);
  // Expanded state for summary fields
  const [expandedSummaryFields, setExpandedSummaryFields] = useState<Record<string, boolean>>({});
  // Add state for typing animation
  const [isTyping, setIsTyping] = useState(false);
  // Add reformulation state variables
  const [reformulateField, setReformulateField] = useState<string | null>(null);
  const [isReformulating, setIsReformulating] = useState(false);
  const [clickedSanitizedButtons, setClickedSanitizedButtons] = useState<Set<string>>(new Set());
  // Add error state
  const [error, setError] = useState<string | null>(null);
  // Add state for AI field summaries
  const [aiFieldSummaries, setAiFieldSummaries] = useState<Record<string, string>>({});

  // Helper function to add typing indicator before AI response
  const addTypingIndicator = useCallback(() => {
    const typingId = Date.now() + Math.random();
    setChatSteps((prev: ChatStep[]) => [
      ...prev,
      {
        id: typingId,
        type: "typing",
        isNew: true,
      },
    ]);
    return typingId;
  }, []);

  // Helper function to remove typing indicator and add AI response
  const replaceTypingWithResponse = useCallback((typingId: number, response: ChatStep) => {
    setChatSteps((prev: ChatStep[]) => {
      const filtered = prev.filter((s: ChatStep) => s.id !== typingId);
      return [...filtered, response];
    });
  }, []);
  
  // Matchmaking state
  const [isMatchmaking, setIsMatchmaking] = useState(false);
  const [workerMatches, setWorkerMatches] = useState<WorkerMatch[]>([]);
  const [selectedWorkerId, setSelectedWorkerId] = useState<string | null>(null);
  const [isSelectingWorker, setIsSelectingWorker] = useState(false);
  const [isSkippingSelection, setIsSkippingSelection] = useState(false);
  const [totalWorkersAnalyzed, setTotalWorkersAnalyzed] = useState(0);
  const [selectedPromoCodeOption, setSelectedPromoCodeOption] = useState<'haveCode' | 'noCode' | null>(null);
  
  // Check if a special component is currently active (location, calendar, promo code, etc.)
  const isSpecialComponentActive = useMemo(() => {
    const currentStep = chatSteps.find(step => 
      (step.type === "calendar" || step.type === "location" || step.type === "promoCode") && !step.isComplete
    );
    return !!currentStep;
  }, [chatSteps]);


  // Helper to get next required field not in formData
  function getNextRequiredField(formData: Record<string, any>) {
    return requiredFields.find(f => !formData[f.name]);
  }

  // Helper to determine if this is the active input step
  function isActiveInputStep(step: ChatStep, idx: number) {
    // Find the last incomplete input step
    const lastIncompleteInputStep = chatSteps
      .filter(s => s.type === 'input' && !s.isComplete)
      .pop();
    
    // This step is active if it's the last incomplete input step
    return step.id === lastIncompleteInputStep?.id;
  }

  // Remove staticOnboardingSteps and requiredFields logic for dynamic AI-driven flow
  // Only the first question is hardcoded
  const FIRST_QUESTION = "Hi! Tell me about yourself and what gig or gigs you need filling - we can assemble a team if you need one!";

  // Date and time formatting functions
  function formatDateForDisplay(dateValue: any): string {
    if (!dateValue) return '';
    
    try {
      // Handle ISO string format (e.g., "2025-07-30T16:00:00.000Z")
      if (typeof dateValue === 'string' && dateValue.includes('T')) {
        const date = new Date(dateValue);
        return date.toLocaleDateString('en-GB', { 
          weekday: 'long', 
          year: 'numeric', 
          month: 'long', 
          day: 'numeric' 
        });
      }
      
      // Handle date input format (e.g., "2025-07-30")
      if (typeof dateValue === 'string' && dateValue.match(/^\d{4}-\d{2}-\d{2}$/)) {
        const date = new Date(dateValue);
        return date.toLocaleDateString('en-GB', { 
          weekday: 'long', 
          year: 'numeric', 
          month: 'long', 
          day: 'numeric' 
        });
      }
      
      // Handle Date object
      if (dateValue instanceof Date) {
        return dateValue.toLocaleDateString('en-GB', { 
          weekday: 'long', 
          year: 'numeric', 
          month: 'long', 
          day: 'numeric' 
        });
      }
      
      return String(dateValue);
    } catch (error) {
      return String(dateValue);
    }
  }

  // Enhanced time parsing function that handles time ranges like "12:00-14:30"
  function parseTimeToHHMM(timeValue: any): string | null {
    try {
      if (!timeValue) return null;
      
      // Handle time ranges like "12:00-14:30" or "12:00 - 14:30"
      if (typeof timeValue === 'string') {
        const val = timeValue.trim();
        
        // Check for time range pattern: HH:MM-HH:MM or HH:MM - HH:MM
        const timeRangeMatch = val.match(/^(\d{1,2}):(\d{2})\s*[-–]\s*(\d{1,2}):(\d{2})$/);
        if (timeRangeMatch) {
          // For time ranges, return the start time (first time)
          const hours = parseInt(timeRangeMatch[1], 10);
          const minutes = parseInt(timeRangeMatch[2], 10);
          if (hours >= 0 && hours <= 23 && minutes >= 0 && minutes <= 59) {
            return `${hours.toString().padStart(2, '0')}:${minutes.toString().padStart(2, '0')}`;
          }
        }
        
        // Check for time range with AM/PM: "12:00 PM - 2:30 PM"
        const timeRangeAMPM = val.match(/^(\d{1,2}):(\d{2})\s*([AaPp][Mm])\s*[-–]\s*(\d{1,2}):(\d{2})\s*([AaPp][Mm])$/);
        if (timeRangeAMPM) {
          let hours = parseInt(timeRangeAMPM[1], 10);
          const minutes = parseInt(timeRangeAMPM[2], 10);
          const mer = timeRangeAMPM[3]?.toLowerCase();
          
          if (mer === 'pm' && hours !== 12) hours += 12;
          if (mer === 'am' && hours === 12) hours = 0;
          
          if (hours >= 0 && hours <= 23 && minutes >= 0 && minutes <= 59) {
            return `${hours.toString().padStart(2, '0')}:${minutes.toString().padStart(2, '0')}`;
          }
        }
      }
      
      // Original time parsing logic for single times
      if (timeValue instanceof Date) {
        const h = timeValue.getHours().toString().padStart(2, '0');
        const m = timeValue.getMinutes().toString().padStart(2, '0');
        return `${h}:${m}`;
      }
      if (typeof timeValue === 'string') {
        const val = timeValue.trim();
        if (val.includes('T')) {
          const d = new Date(val);
          if (!isNaN(d.getTime())) {
            const h = d.getHours().toString().padStart(2, '0');
            const m = d.getMinutes().toString().padStart(2, '0');
            return `${h}:${m}`;
          }
        }
        const hm = val.match(/^(\d{1,2}):(\d{2})\s*([AaPp][Mm])?$/);
        if (hm) {
          let hours = parseInt(hm[1], 10);
          const minutes = parseInt(hm[2], 10);
          const mer = hm[3]?.toLowerCase();
          if (mer) {
            if (hours === 12) hours = 0;
            if (mer === 'pm') hours += 12;
          }
          if (hours >= 0 && hours <= 23 && minutes >= 0 && minutes <= 59) {
            return `${hours.toString().padStart(2, '0')}:${minutes.toString().padStart(2, '0')}`;
          }
        }
        const hOnly = val.match(/^(\d{1,2})\s*([AaPp][Mm])$/);
        if (hOnly) {
          let hours = parseInt(hOnly[1], 10);
          const mer = hOnly[2].toLowerCase();
          if (hours === 12) hours = 0;
          if (mer === 'pm') hours += 12;
          if (hours >= 0 && hours <= 23) return `${hours.toString().padStart(2, '0')}:00`;
        }
      }
    } catch {}
    return null;
  }

  // New function to extract both start and end times from time ranges
  function parseTimeRange(timeValue: any): { startTime: string | null; endTime: string | null; duration: number | null } {
    try {
      if (!timeValue || typeof timeValue !== 'string') {
        return { startTime: null, endTime: null, duration: null };
      }
      
      const val = timeValue.trim();
      
      // Pattern: "12:00-14:30" or "12:00 - 14:30"
      const timeRangeMatch = val.match(/^(\d{1,2}):(\d{2})\s*[-–]\s*(\d{1,2}):(\d{2})$/);
      if (timeRangeMatch) {
        const startHours = parseInt(timeRangeMatch[1], 10);
        const startMinutes = parseInt(timeRangeMatch[2], 10);
        const endHours = parseInt(timeRangeMatch[3], 10);
        const endMinutes = parseInt(timeRangeMatch[4], 10);
        
        if (startHours >= 0 && startHours <= 23 && startMinutes >= 0 && startMinutes <= 59 &&
            endHours >= 0 && endHours <= 23 && endMinutes >= 0 && endMinutes <= 59) {
          
          const startTime = `${startHours.toString().padStart(2, '0')}:${startMinutes.toString().padStart(2, '0')}`;
          const endTime = `${endHours.toString().padStart(2, '0')}:${endMinutes.toString().padStart(2, '0')}`;
          
          // Calculate duration in hours
          const startTotalMinutes = startHours * 60 + startMinutes;
          const endTotalMinutes = endHours * 60 + endMinutes;
          const durationHours = (endTotalMinutes - startTotalMinutes) / 60;
          
          return { startTime, endTime, duration: durationHours };
        }
      }
      
      // Pattern: "12:00 PM - 2:30 PM"
      const timeRangeAMPM = val.match(/^(\d{1,2}):(\d{2})\s*([AaPp][Mm])\s*[-–]\s*(\d{1,2}):(\d{2})\s*([AaPp][Mm])$/);
      if (timeRangeAMPM) {
        let startHours = parseInt(timeRangeAMPM[1], 10);
        const startMinutes = parseInt(timeRangeAMPM[2], 10);
        const startMer = timeRangeAMPM[3]?.toLowerCase();
        let endHours = parseInt(timeRangeAMPM[4], 10);
        const endMinutes = parseInt(timeRangeAMPM[5], 10);
        const endMer = timeRangeAMPM[6]?.toLowerCase();
        
        // Convert to 24-hour format
        if (startMer === 'pm' && startHours !== 12) startHours += 12;
        if (startMer === 'am' && startHours === 12) startHours = 0;
        if (endMer === 'pm' && endHours !== 12) endHours += 12;
        if (endMer === 'am' && endHours === 12) endHours = 0;
        
        if (startHours >= 0 && startHours <= 23 && startMinutes >= 0 && startMinutes <= 59 &&
            endHours >= 0 && endHours <= 23 && endMinutes >= 0 && endMinutes <= 59) {
          
          const startTime = `${startHours.toString().padStart(2, '0')}:${startMinutes.toString().padStart(2, '0')}`;
          const endTime = `${endHours.toString().padStart(2, '0')}:${endMinutes.toString().padStart(2, '0')}`;
          
          // Calculate duration in hours
          const startTotalMinutes = startHours * 60 + startMinutes;
          const endTotalMinutes = endHours * 60 + endMinutes;
          const durationHours = (endTotalMinutes - startTotalMinutes) / 60;
          
          return { startTime, endTime, duration: durationHours };
        }
      }
      
      // If no range pattern found, return null for all
      return { startTime: null, endTime: null, duration: null };
    } catch {
      return { startTime: null, endTime: null, duration: null };
    }
  }

  function formatTimeForDisplay(timeValue: any): string {
    if (!timeValue) return '';
    try {
      // Handle time ranges like "12:00 to 16:00"
      if (typeof timeValue === 'string' && timeValue.includes(' to ')) {
        const [startTime, endTime] = timeValue.split(' to ');
        const formattedStart = formatSingleTime(startTime);
        const formattedEnd = formatSingleTime(endTime);
        return `${formattedStart} to ${formattedEnd}`;
      }
      
      // Handle single times
      return formatSingleTime(timeValue);
    } catch {
      return String(timeValue);
    }
  }

  function formatSingleTime(timeValue: any): string {
    if (!timeValue) return '';
    try {
      const hhmm = parseTimeToHHMM(timeValue);
      if (hhmm) {
        const [hours, minutes] = hhmm.split(':');
        const date = new Date();
        date.setHours(parseInt(hours, 10), parseInt(minutes, 10));
        return date.toLocaleTimeString('en-GB', { hour: 'numeric', minute: '2-digit', hour12: true });
      }
      return String(timeValue);
    } catch {
      return String(timeValue);
    }
  }

  // AI-powered validation function using Gemini
  async function simpleAICheck(field: string, value: any, type: string, ai: any): Promise<{ sufficient: boolean, clarificationPrompt?: string, sanitized?: string | any }> {
    if (!value) {
      return { 
        sufficient: false, 
        clarificationPrompt: 'Please provide some information so I can help you create the perfect gig listing!' 
      };
    }



    const trimmedValue = String(value).trim();
    
    // Debug logging for hourly rate validation
    if (field === 'hourlyRate') {
      console.log('🔍 Hourly Rate Validation Debug:', {
        field,
        value,
        trimmedValue,
        type,
        parsedValue: parseFloat(trimmedValue),
        isAboveMinimum: parseFloat(trimmedValue) >= 12.21
      });
    }
    
    // Use AI for all validation
    try {
      const validationSchema = Schema.object({
        properties: {
          isAppropriate: Schema.boolean(),
          isGigRelated: Schema.boolean(),
          isSufficient: Schema.boolean(),
          clarificationPrompt: Schema.string(),
          sanitizedValue: Schema.string(),
        },
      });

      const prompt = `You are Able, a GIG CREATION ASSISTANT. Your ONLY job is to help users create gig listings (job postings) on a gig platform. You are NOT a general assistant, therapist, or friend. You ONLY help with gig creation.

CRITICAL: This is a GIG CREATION FLOW. The user is creating a job posting to hire someone for work. They are the BUYER/EMPLOYER posting a job. You are helping them create a gig listing.

Previous context from this conversation:
${Object.entries(formData).filter(([key, value]) => value && key !== field).map(([key, value]) => `${key}: ${value}`).join(', ')}

Current field being validated: "${field}"
User input: "${trimmedValue}"
Input type: "${type}"

Validation criteria:
1. isAppropriate: Check if the content is appropriate for a professional gig platform (no offensive language, profanity, or inappropriate content)
2. isGigRelated: Check if the content is related to gig work, events, services, or job requirements (be lenient - most gig descriptions are broad)
3. isSufficient: Check if the content provides basic information (at least 3 characters for text, valid numbers for rates, coordinates for locations)
   - For hourlyRate: MUST be at least £12.21 (London minimum wage). If less than £12.21, mark as insufficient.

IMPORTANT: For location fields (gigLocation), coordinate objects with lat/lng properties are ALWAYS valid and sufficient. Do not ask for additional location details if coordinates are provided.

SPECIAL TIME HANDLING: For time fields (gigTime), if the user provides a time range like "12PM to 4pm" or "12:00-14:30" or "12:00 PM - 2:30 PM":
- Accept it as valid
- In sanitizedValue, convert to 24-hour format: "12:00 to 16:00" or "12:00 to 14:30"
- For time ranges, always use the format "HH:MM to HH:MM" in 24-hour time
- Examples:
  * "12PM to 4pm" → "12:00 to 16:00"
  * "9am to 5pm" → "09:00 to 17:00"
  * "2:30 PM to 6:30 PM" → "14:30 to 18:30"
  * "12:00-14:30" → "12:00 to 14:30"
- This standardized format helps with gig scheduling and display

Special handling:
- For coordinates (lat/lng): Accept any valid coordinate format like "Lat: 14.7127059, Lng: 120.9341704" or coordinate objects
- For location objects: If the input is an object with lat/lng properties, accept it as valid location data
- For numbers (hourlyRate): CRITICAL - Must be at least £12.21 per hour (London minimum wage). Accept rates from £12.21-500 per hour. If user enters less than £12.21, mark as insufficient and ask them to increase the rate to meet legal requirements.
- For text: Be lenient and accept most gig-related content
- For dates: Accept any valid date format
- For location fields: Accept coordinates, addresses, venue names, or any location information
- For time fields: Accept single times (12:00, 2:30 PM) or time ranges (12:00-14:30, 12:00 PM - 2:30 PM)
- For discountCode: This is optional. If the user provides a code, sanitize it (e.g., uppercase, remove spaces). If they say "no", "none", "skip", or leave it empty, that is PERFECTLY SUFFICIENT. The sanitizedValue should be an empty string in that case.

If validation passes, respond with:
- isAppropriate: true
- isGigRelated: true
- isSufficient: true
- clarificationPrompt: ""
- sanitizedValue: string (cleaned version of the input, with special formatting for time ranges)

If validation fails, respond with:
- isAppropriate: boolean
- isGigRelated: boolean
- isSufficient: boolean
- clarificationPrompt: string (provide a friendly, contextual response that references what they've already shared and guides them naturally)
  - For hourlyRate below £12.21: "I understand you want to keep costs down, but we need to ensure all gigs meet the London minimum wage of £12.21 per hour. This is a legal requirement to protect workers. Could you please increase the hourly rate to at least £12.21?"
- sanitizedValue: string

GIG CREATION CONTEXT: Remember, this user is creating a job posting to hire someone. They are the employer/buyer. Keep responses focused on gig creation only.

Be conversational and reference their previous inputs when possible. For example:
- If they mentioned "web developer" earlier: "Great! I see you need a web developer. Could you tell me more about what kind of web development skills you're looking for?"
- If they mentioned "wedding": "Perfect! A wedding is such a special occasion. What specific help do you need for your wedding day?"
- If they mentioned "restaurant": "Excellent! Restaurant work can be fast-paced and exciting. What role are you looking to fill?"

Make the conversation feel natural and build on what they've already told you.`;

      const result = await geminiAIAgent(
        "gemini-2.0-flash",
        {
          prompt,
          responseSchema: validationSchema,
          isStream: false,
        },
        ai
      );

      // Debug logging for AI response
      if (field === 'hourlyRate') {
        console.log('🤖 AI Validation Response:', {
          field,
          result: result.ok ? result.data : result.error,
          isSufficient: result.ok ? (result.data as any)?.isSufficient : false
        });
      }

      if (result.ok) {
        const validation = result.data as {
          isAppropriate: boolean;
          isGigRelated: boolean;
          isSufficient: boolean;
          clarificationPrompt: string;
          sanitizedValue: string;
        };
        
        // Fallback validation for hourly rate - if AI incorrectly rejects a valid rate
        if (field === 'hourlyRate' && !validation.isSufficient) {
          const rate = parseFloat(trimmedValue);
          if (!isNaN(rate) && rate >= 12.21 && rate <= 500) {
            console.log('🛡️ Fallback validation: AI incorrectly rejected valid rate, overriding');
            return {
              sufficient: true,
              clarificationPrompt: "",
              sanitized: trimmedValue
            };
          }
        }

        if (!validation.isAppropriate || !validation.isGigRelated || !validation.isSufficient) {
          return {
            sufficient: false,
            clarificationPrompt: validation.clarificationPrompt || 'Please provide appropriate gig-related information.',
          };
        }
        
        // For coordinate objects, preserve the original object
        if (value && typeof value === 'object' && 'lat' in value && 'lng' in value) {
          return {
            sufficient: true,
            sanitized: value, // Keep the original coordinate object
          };
        }
        
        // For date fields, ensure proper date format
        if (field === 'gigDate') {
          try {
            // If it's already a valid date string without time, keep it
            if (typeof value === 'string' && value.match(/^\d{4}-\d{2}-\d{2}$/)) {
              return {
                sufficient: true,
                sanitized: value,
              };
            }
            // If it's an ISO string with time, extract just the date part
            if (typeof value === 'string' && value.includes('T')) {
              return {
                sufficient: true,
                sanitized: value.split('T')[0],
              };
            }
            // If it's a Date object, convert to date string
            if (value instanceof Date) {
              return {
                sufficient: true,
                sanitized: value.toISOString().split('T')[0], // Get just the date part
              };
            }
          } catch (error) {
            console.error('Date validation error:', error);
          }
        }
        
        // For time fields, ensure proper time format
        if (field === 'gigTime') {
          try {
            const hhmm = parseTimeToHHMM(value);
            if (hhmm) {
              return { sufficient: true, sanitized: hhmm };
            }
          } catch (error) {
            console.error('Time validation error:', error);
          }
        }
        
        return {
          sufficient: true,
          sanitized: validation.sanitizedValue || trimmedValue,
        };
      }
    } catch (error) {
      console.error('AI validation failed:', error);
    }
    
    // Simple fallback - accept most inputs
    return { sufficient: true, sanitized: trimmedValue };
  }



  // Update handleInputSubmit to use AI validation
  async function handleInputSubmit(stepId: number, inputName: string, inputValue?: string) {
    console.log('handleInputSubmit called', { stepId, inputName, inputValue, formData });
    const valueToUse = inputValue || formData[inputName];
    if (!valueToUse && inputName !== "confirmGig" && inputName !== "havePromoCode" && inputName !== "noPromoCode" && inputName !== "goToDashboard") return;
    
    // Find the current step to get its type
    const currentStep = chatSteps.find(s => s.id === stepId);
    const inputType = currentStep?.inputConfig?.type || 'text';
    
    // Handle confirm gig button click
    if (inputName === "confirmGig") {
      console.log('Confirm gig button clicked, calling handleFinalSubmit');
      // Mark the button step as complete
      setChatSteps((prev) => prev.map((step) =>
        step.id === stepId ? { ...step, isComplete: true } : step
      ));
      
      // Call handleFinalSubmit to create gig and find workers
      await handleFinalSubmit();
      return;
    }
    
    // Handle go to dashboard button click
    if (inputName === "goToDashboard") {
      console.log('Go to dashboard button clicked');
      // Mark the button step as complete
      setChatSteps((prev) => prev.map((step) =>
        step.id === stepId ? { ...step, isComplete: true } : step
      ));
      
      // Navigate to dashboard
      if (user) {
        router.push(`/user/${user.uid}/buyer`);
      }
      return;
    }
    
    // Handle promo code "I Have a Code" button click
    if (inputName === "havePromoCode") {
      console.log('Have promo code button clicked');
      setSelectedPromoCodeOption('haveCode');
      // Mark the promo code step as complete
      setChatSteps((prev) => prev.map((step) =>
        step.id === stepId ? { ...step, isComplete: true } : step
      ));
      
      // Add text input for promo code
      setChatSteps((prev) => [
        ...prev,
        {
          id: Date.now() + 1,
          type: "bot",
          content: "Great! Please enter your promo code:",
          isNew: true,
        },
        {
          id: Date.now() + 2,
          type: "input",
          inputConfig: {
            type: "text",
            name: "discountCode",
            placeholder: "Enter your promo code",
            label: "Promo Code:",
          },
          isComplete: false,
          isNew: true,
        },
      ]);
      return;
    }
    
    // Handle promo code "No Code" button click
    if (inputName === "noPromoCode") {
      console.log('No promo code button clicked');
      setSelectedPromoCodeOption('noCode');
      // Mark the promo code step as complete
      setChatSteps((prev) => prev.map((step) =>
        step.id === stepId ? { ...step, isComplete: true } : step
      ));
      
      // Set promo code as asked and proceed to summary
      setFormData(prev => ({ ...prev, promoCodeAsked: true }));
      
      // Add acknowledgment and proceed to AI summary
      setChatSteps((prev) => [
        ...prev,
        {
          id: Date.now() + 1,
          type: "bot",
          content: "No problem! Let me create a summary of your gig...",
          isNew: true,
        },
        {
          id: Date.now() + 2,
          type: "typing",
          isNew: true,
        },
      ]);
      
      setTimeout(async () => {
        const updatedFormData = { ...formData, promoCodeAsked: true };
        const aiSummary = await generateAIGigSummary(updatedFormData, ai);
        setChatSteps((prev) => {
          // Remove typing indicator and add AI-powered summary with confirm button
          const filtered = prev.filter(s => s.type !== 'typing');
          return [
            ...filtered,
            {
              id: Date.now() + 3,
              type: "bot",
              content: `Perfect! ${aiSummary}`,
              isNew: true,
            },
            {
              id: Date.now() + 4,
              type: "input",
              inputConfig: {
                type: "button",
                name: "confirmGig",
                placeholder: "Confirm & Find Workers",
              },
              isNew: true,
            },
          ];
        });
      }, 1000);
      return;
    }
    
    // Handle promo code input - no AI validation needed, just store and proceed to summary
    if (inputName === "discountCode") {
      console.log('Promo code submitted:', valueToUse);
      
      // Mark the current step as complete
      setChatSteps((prev) => prev.map((step) =>
        step.id === stepId ? { ...step, isComplete: true } : step
      ));
      
      // Store the promo code and mark as asked
      setFormData(prev => ({ 
        ...prev, 
        [inputName]: valueToUse || '', 
        promoCodeAsked: true 
      }));
      
      // Add acknowledgment message
      setChatSteps((prev) => [
        ...prev,
        {
          id: Date.now() + 1,
          type: "bot",
          content: valueToUse ? `Thank you! We'll apply your promo code "${valueToUse}".` : "No problem! Let me create a summary of your gig...",
          isNew: true,
        },
      ]);
      
      // Proceed to AI summary after a brief delay
      setTimeout(async () => {
        const updatedFormData = { ...formData, [inputName]: valueToUse || '', promoCodeAsked: true };
        const aiSummary = await generateAIGigSummary(updatedFormData, ai);
        
        setChatSteps((prev) => [
          ...prev,
          {
            id: Date.now() + 2,
            type: "bot",
            content: `Perfect! ${aiSummary}`,
            isNew: true,
          },
          {
            id: Date.now() + 3,
            type: "input",
            inputConfig: {
              type: "button",
              name: "confirmGig",
              placeholder: "Confirm & Find Workers",
            },
            isNew: true,
          },
        ]);
      }, 1000);
      
      return;
    }
    
    // Remove reformulation check - now handled directly for insufficient answers
    
    // Add typing indicator for AI processing
    setChatSteps((prev) => [
      ...prev,
      {
        id: Date.now() + 1,
        type: "typing",
        isNew: true,
      },
    ]);
    
    try {
      // Use AI validation
      const aiResult = await simpleAICheck(inputName, valueToUse, inputType, ai);
      
      // Remove typing indicator and mark current step as complete
      setChatSteps((prev) => {
        const filtered = prev.filter(s => s.type !== 'typing');
        return filtered.map((step) =>
          step.id === stepId ? { ...step, isComplete: true } : step
        );
      });
      
      if (!aiResult.sufficient) {
        // Add clarification message and re-open the same input step to collect a better answer
        setChatSteps((prev) => {
          const reopenedType: "input" | "calendar" | "location" =
            currentStep?.type === 'location' ? 'location' :
            currentStep?.type === 'calendar' ? 'calendar' :
            'input';
          const reopenedInputConfig = currentStep?.inputConfig ?? {
            type: 'text',
            name: inputName,
            placeholder: '',
          };
          const nextSteps: ChatStep[] = [
            ...prev,
            { 
              id: Date.now() + 2, 
              type: 'bot', 
              content: aiResult.clarificationPrompt!,
              isNew: true,
            },
            {
              id: Date.now() + 3,
              type: reopenedType,
              inputConfig: reopenedInputConfig,
              isComplete: false,
              isNew: true,
            },
          ];
          return nextSteps;
        });
        return;
      }
      
      // Check if this is a reformulation
      const isReformulation = reformulateField === inputName;
      
      // Check for job title interpretation for gig description
      if (inputName === 'gigDescription' && !formData.jobTitle) {
        const jobTitleResult = await interpretJobTitle(valueToUse, ai);
        
        if (jobTitleResult && jobTitleResult.confidence >= 50) {
          // Show job title confirmation step
          setChatSteps((prev) => [
            ...prev,
            { 
              id: Date.now() + 3, 
              type: "jobTitleConfirmation",
              fieldName: inputName,
              originalValue: valueToUse,
              suggestedJobTitle: jobTitleResult.jobTitle,
              confidence: jobTitleResult.confidence,
              matchedTerms: jobTitleResult.matchedTerms,
              isAISuggested: jobTitleResult.isAISuggested,
              isNew: true,
            },
          ]);
          return;
        }
      }
      
      if (isReformulation) {
        // If this is a reformulation, update the form data and proceed to next field
        // instead of showing sanitized confirmation again
        setFormData(prev => ({ ...prev, [inputName]: aiResult.sanitized }));
        
        // Reset reformulating state and clear reformulateField
        setIsReformulating(false);
        setReformulateField(null);
        
        // Find next required field
        const updatedFormData = { ...formData, [inputName]: aiResult.sanitized };
        const nextField = getNextRequiredField(updatedFormData);
        
        if (nextField) {
          // Generate context-aware prompt for next field
          const gigDescription = updatedFormData.gigDescription || '';
          const contextAwarePrompt = await generateContextAwarePrompt(nextField.name, gigDescription, ai);
          
          const newInputConfig = {
            type: nextField.type as FormInputType,
            name: nextField.name,
            placeholder: nextField.placeholder || nextField.defaultPrompt,
            ...(nextField.rows && { rows: nextField.rows }),
          };
          
          // Determine the step type based on the field
          let stepType: "input" | "calendar" | "location" = "input";
          if (nextField.name === "gigDate") {
            stepType = "calendar";
          } else if (nextField.name === "gigLocation") {
            stepType = "location";
          }
          
          setChatSteps((prev) => [
            ...prev,
            {
              id: Date.now() + 3,
              type: "bot",
              content: contextAwarePrompt,
              isNew: true,
            },
            {
              id: Date.now() + 4,
              type: stepType,
              inputConfig: newInputConfig,
              isComplete: false,
              isNew: true,
            },
          ]);
        } else if (!updatedFormData.promoCodeAsked) {
          // All required fields collected, ask about promo code before summary
          setSelectedPromoCodeOption(null); // Reset selection for new promo code step
          setChatSteps((prev) => [
            ...prev,
            {
              id: Date.now() + 3,
              type: "bot",
              content: "Do you have a promo code or discount code you'd like to apply?",
              isNew: true,
            },
            {
              id: Date.now() + 4,
              type: "promoCode",
              isComplete: false,
              isNew: true,
            },
          ]);
        } else {
          // All fields collected, show summary
          setChatSteps((prev) => [
            ...prev,
            {
              id: Date.now() + 5,
              type: "bot",
              content: `Thank you! Here is a summary of your gig:\n${JSON.stringify(updatedFormData, null, 2)}`,
              isNew: true,
            },
          ]);
        }
      } else {
        // Generate AI summary for the field
        const aiSummary = await generateAIFieldSummary(inputName, valueToUse, aiResult.sanitized!, ai);
        
        // Store the AI summary
        setAiFieldSummaries(prev => ({ ...prev, [inputName]: aiSummary }));
        
        // Show sanitized confirmation step for regular inputs (not reformulations)
        setChatSteps((prev) => [
          ...prev,
          { 
            id: Date.now() + 3, 
            type: "sanitized",
            fieldName: inputName,
            sanitizedValue: aiResult.sanitized!,
            originalValue: valueToUse,
            isNew: true,
          },
        ]);
        
        // Also update formData with the validated value to preserve coordinates and other data
        setFormData(prev => ({ ...prev, [inputName]: aiResult.sanitized }));
      }
    } catch (error) {
      console.error('AI validation error:', error);
      // Reset reformulating state if this was a reformulation
      if (reformulateField === inputName) {
        setIsReformulating(false);
        setReformulateField(null);
      }
      // Fallback to basic validation
      setChatSteps((prev) => {
        const filtered = prev.filter(s => s.type !== 'typing');
        return [
          ...filtered,
          { 
            id: Date.now() + 2, 
            type: 'bot', 
            content: 'I\'m having trouble processing that. Please try again with a clear description of your gig needs.',
            isNew: true
          }
        ];
      });
    }
  }

  const getStepTypeForField = (fieldName: string): "input" | "calendar" | "location" | "discountCode" => {
    if (fieldName === "gigDate") return "calendar";
    if (fieldName === "gigLocation") return "location";
    if (fieldName === "discountCode") return "discountCode";
    return "input";
  }

  // Simple function to handle calendar and location confirmations without AI validation
  async function handlePickerConfirm(stepId: number, inputName: string) {
    const value = formData[inputName];
    if (!value) return;
    
    // Prevent multiple clicks
    if (isConfirming) return;
    setIsConfirming(true);
    
    // Mark the current step as complete
    setChatSteps((prev) => prev.map((step) =>
      step.id === stepId ? { ...step, isComplete: true } : step
    ));
    
    // Add typing indicator
    setChatSteps((prev) => [
      ...prev,
      {
        id: Date.now() + 1,
        type: "typing",
        isNew: true,
      },
    ]);
    
    // Process the confirmation (same logic as handleSanitizedConfirm)
    const updatedFormData = { ...formData, [inputName]: value };
    setFormData(updatedFormData);
    
    // Find the next required field
    const nextField = getNextRequiredField(updatedFormData);
    
    setTimeout(async () => {
      // Remove typing indicator first
      setChatSteps((prev) => prev.filter(s => s.type !== 'typing'));
      
      if (nextField) {
        // Generate context-aware prompt
        const contextAwarePrompt = await generateContextAwarePrompt(nextField.name, updatedFormData.gigDescription || '', ai);
        
        // Determine the step type based on the field
        const stepType = getStepTypeForField(nextField.name)
        
        const newInputConfig = {
          type: nextField.type as FormInputType,
          name: nextField.name,
          placeholder: nextField.placeholder || nextField.defaultPrompt,
          ...(nextField.rows && { rows: nextField.rows }),
        };
        
        setChatSteps((prev) => [
          ...prev,
          {
            id: Date.now() + 2,
            type: "bot",
            content: contextAwarePrompt,
            isNew: true,
          },
          {
            id: Date.now() + 3,
            type: stepType,
            inputConfig: newInputConfig,
            isComplete: false,
            isNew: true,
          },
        ]);
      } else if (!updatedFormData.promoCodeAsked) {
        // All required fields collected, ask about promo code before summary
        setSelectedPromoCodeOption(null); // Reset selection for new promo code step
        setChatSteps((prev) => [
          ...prev,
          {
            id: Date.now() + 2,
            type: "bot",
            content: "Do you have a promo code or discount code you'd like to apply?",
            isNew: true,
          },
          {
            id: Date.now() + 3,
            type: "promoCode",
            isComplete: false,
            isNew: true,
          },
        ]);
      } else {
        // All fields collected, show AI-generated summary
        setChatSteps((prev) => [
          ...prev,
          {
            id: Date.now() + 2,
            type: "bot",
            content: "Perfect! Let me create a summary of your gig...",
            isNew: true,
          },
          {
            id: Date.now() + 3,
            type: "typing",
            isNew: true,
          },
        ]);
        
        setTimeout(async () => {
          const aiSummary = await generateAIGigSummary(updatedFormData, ai);
          setChatSteps((prev) => {
            // Remove typing indicator and add AI-powered summary
            const filtered = prev.filter(s => s.type !== 'typing');
            return [
              ...filtered,
              {
                id: Date.now() + 4,
                type: "bot",
                content: `Perfect! ${aiSummary}`,
                isNew: true,
              },
              {
                id: Date.now() + 5,
                type: "summary",
                summaryData: updatedFormData,
                isNew: true,
              },
            ];
          });
        }, 700);
      }
    }, 700);
    
    // Mark this step as confirmed permanently
    setConfirmedSteps(prev => new Set([...prev, stepId]));
    
    // Reset confirming state after a delay to ensure all operations are complete
    setTimeout(() => {
      setIsConfirming(false);
    }, 1000);
  }

  // Handle sanitized confirmation
  const handleSanitizedConfirm = useCallback(async (fieldName: string, sanitized: string | unknown) => {
    try {
      // Reset reformulating state
      setIsReformulating(false);
      setReformulateField(null);
      
      // Track clicked button
      setClickedSanitizedButtons(prev => new Set([...prev, `${fieldName}-confirm`]));
      
      // Update formData first
      const updatedFormData = { ...formData, [fieldName]: sanitized };
      setFormData(updatedFormData);
      
      // Mark sanitized step as complete
      setChatSteps((prev) => prev.map((step) =>
        step.type === "sanitized" && step.fieldName === fieldName ? { ...step, isComplete: true } : step
      ));
      
      // Find next required field using updated formData
      const nextField = getNextRequiredField(updatedFormData);
      
      if (nextField) {
        // Generate context-aware prompt
        const contextAwarePrompt = await generateContextAwarePrompt(nextField.name, updatedFormData.gigDescription || '', ai);
        
        const stepType = getStepTypeForField(nextField.name)
        
        const newInputConfig = {
          type: nextField.type as FormInputType,
          name: nextField.name,
          placeholder: nextField.placeholder || nextField.defaultPrompt,
          ...(nextField.rows && { rows: nextField.rows }),
        };
        
        setChatSteps((prev) => [
          ...prev,
          {
            id: Date.now() + 2,
            type: "bot",
            content: contextAwarePrompt,
            isNew: true,
          },
          {
            id: Date.now() + 3,
            type: stepType,
            inputConfig: newInputConfig,
            isComplete: false,
            isNew: true,
          },
        ]);
      } else if (!updatedFormData.promoCodeAsked) {
        // All required fields collected, ask about promo code before summary
        setSelectedPromoCodeOption(null); // Reset selection for new promo code step
        setChatSteps((prev) => [
          ...prev,
          {
            id: Date.now() + 2,
            type: "bot",
            content: "Do you have a promo code or discount code you'd like to apply?",
            isNew: true,
          },
          {
            id: Date.now() + 3,
            type: "promoCode",
            isComplete: false,
            isNew: true,
          },
        ]);
      } else {
        // All fields completed, generate AI summary and show confirmation
        const aiSummary = await generateAIGigSummary(updatedFormData, ai);
        
        console.log('Adding AI summary and confirm button to chat steps');
        setChatSteps((prev) => [
          ...prev,
          {
            id: Date.now() + 2,
            type: "bot",
            content: `Perfect! ${aiSummary}`,
            isNew: true,
          },
          {
            id: Date.now() + 3,
            type: "input",
            inputConfig: {
              type: "button",
              name: "confirmGig",
              placeholder: "Confirm & Find Workers",
            },
            isNew: true,
          },
        ]);
      }
    } catch (error) {
      console.error('Error in sanitized confirmation:', error);
      setError('Failed to process confirmation. Please try again.');
    }
  }, [formData, getNextRequiredField, ai]);

  // Handle job title confirmation
  const handleJobTitleConfirm = useCallback(async (fieldName: string, suggestedJobTitle: string, originalValue: string) => {
    try {
      // Update formData with both the original value and the suggested job title
      const updatedFormData = { ...formData, [fieldName]: originalValue, jobTitle: suggestedJobTitle };
      setFormData(updatedFormData);
      
      // Mark job title confirmation step as complete
      setChatSteps((prev) => prev.map((step) =>
        step.type === "jobTitleConfirmation" && step.fieldName === fieldName ? { ...step, isComplete: true } : step
      ));
      
      // Find next required field using updated formData
      const nextField = getNextRequiredField(updatedFormData);
      
      if (nextField) {
        // Generate context-aware prompt
        const contextAwarePrompt = await generateContextAwarePrompt(nextField.name, updatedFormData.gigDescription || '', ai);
        
        // Determine the step type based on the field
        let stepType: "input" | "calendar" | "location" = "input";
        if (nextField.name === "gigDate") {
          stepType = "calendar";
        } else if (nextField.name === "gigLocation") {
          stepType = "location";
        }
        
        const newInputConfig = {
          type: nextField.type as FormInputType,
          name: nextField.name,
          placeholder: nextField.placeholder || nextField.defaultPrompt,
          ...(nextField.rows && { rows: nextField.rows }),
        };
        
        setChatSteps((prev) => [
          ...prev,
          {
            id: Date.now() + 2,
            type: "bot",
            content: contextAwarePrompt,
            isNew: true,
          },
          {
            id: Date.now() + 3,
            type: stepType,
            inputConfig: newInputConfig,
            isComplete: false,
            isNew: true,
          },
        ]);
      } else if (!updatedFormData.promoCodeAsked) {
        // All required fields collected, ask about promo code before summary
        setSelectedPromoCodeOption(null); // Reset selection for new promo code step
        setChatSteps((prev) => [
          ...prev,
          {
            id: Date.now() + 2,
            type: "bot",
            content: "Do you have a promo code or discount code you'd like to apply?",
            isNew: true,
          },
          {
            id: Date.now() + 3,
            type: "promoCode",
            isComplete: false,
            isNew: true,
          },
        ]);
      } else {
        // All fields collected, show AI-generated summary
        setChatSteps((prev) => [
          ...prev,
          {
            id: Date.now() + 2,
            type: "bot",
            content: "Perfect! Let me create a summary of your gig...",
            isNew: true,
          },
          {
            id: Date.now() + 3,
            type: "typing",
            isNew: true,
          },
        ]);
        
        setTimeout(async () => {
          const aiSummary = await generateAIGigSummary(updatedFormData, ai);
          setChatSteps((prev) => {
            // Remove typing indicator and add AI-powered summary with confirm button
            const filtered = prev.filter(s => s.type !== 'typing');
            return [
              ...filtered,
              {
                id: Date.now() + 4,
                type: "bot",
                content: `Perfect! ${aiSummary}`,
                isNew: true,
              },
              {
                id: Date.now() + 5,
                type: "input",
                inputConfig: {
                  type: "button",
                  name: "confirmGig",
                  placeholder: "Confirm & Find Workers",
                },
                isNew: true,
              },
            ];
          });
        }, 700);
      }
    } catch (error) {
      console.error('Error in job title confirmation:', error);
      setError('Failed to process job title confirmation. Please try again.');
    }
  }, [formData, getNextRequiredField, ai]);

  const handleSanitizedReformulate = (fieldName: string) => {
    if (isReformulating) return; // Prevent multiple clicks
    setReformulateField(fieldName);
    setClickedSanitizedButtons(prev => new Set([...prev, `${fieldName}-reformulate`]));
  };

<<<<<<< HEAD
  // Handle worker selection
  const handleSelectWorker = async (workerId: string) => {
    setIsSelectingWorker(true);
    try {
      // Here you would typically update the gig with the selected worker
      // For now, we'll just update the UI state
      setSelectedWorkerId(workerId);
      
      // Show success message
      setChatSteps((prev) => [
        ...prev,
        {
          id: Date.now() + 1,
          type: "bot",
          content: `Great choice! You've selected a worker for your gig. They'll be notified and can accept or decline the offer.`,
          isNew: true,
        },
      ]);
      
      // Navigate to buyer dashboard after a delay
      setTimeout(() => {
        router.push(`/user/${user?.uid}/buyer`);
      }, 2000);
      
    } catch (error) {
      console.error('Error selecting worker:', error);
      setError('Failed to select worker. Please try again.');
    } finally {
      setIsSelectingWorker(false);
    }
  };



  // Handle skipping worker selection
  const handleSkipSelection = async () => {
    setIsSkippingSelection(true);
    try {
      // Show success message
      setChatSteps((prev) => [
        ...prev,
        {
          id: Date.now() + 1,
          type: "bot",
          content: "Perfect! Your gig is now live and workers can apply directly. You'll be notified when workers show interest in your gig.",
          isNew: true,
        },
      ]);
      
      // Navigate to buyer dashboard after a delay
      setTimeout(() => {
        router.push(`/user/${user?.uid}/buyer`);
      }, 2000);
      
    } catch (error) {
      console.error('Error skipping selection:', error);
      setError('Failed to proceed. Please try again.');
    } finally {
      setIsSkippingSelection(false);
    }
=======
  useEffect(() => {
    const codeFromSession = sessionStorage.getItem('referralCode');
    if (codeFromSession)  setDiscountCode(codeFromSession);
  }, []);

  const handleDiscountCodeConfirm = async (stepId: number, code: string | null) => {
    const updatedFormData = { ...formData, discountCode: code || undefined };
    setFormData(updatedFormData);

    setChatSteps((prev) =>
      prev.map((step) => (step.id === stepId ? { ...step, isComplete: true } : step))
    );

    setChatSteps((prev) => [
      ...prev,
      {
        id: Date.now(),
        type: "bot",
        content: `Thank you! Here is a summary of your gig:\n${JSON.stringify(updatedFormData, null, 2)}`,
        isNew: true,
      },
    ]);
>>>>>>> fe677b3f
  };

  // After the last input, show a summary message (optionally call AI for summary)
  // useEffect(() => {
  //   if (chatSteps.length > 0 && chatSteps[chatSteps.length - 1].type === "input" && !chatSteps[chatSteps.length - 1].isComplete) {
  //     // All fields collected, show summary
  //     const summaryMsg: ChatStep = {
  //       id: Date.now() + 1,
  //       type: "bot",
  //       content: `Thank you! Here is a summary of your gig:\n${JSON.stringify(formData, null, 2)}`,
  //     };
  //     setChatSteps((prev) => [...prev, summaryMsg]);
  //   }
  // }, [chatSteps.length, formData]);

  // Remove complex AI useEffect - no longer needed

  // Remove old reformulation useEffect - now handled directly in handleInputSubmit





  const handleInputChange = (name: string, value: any) => {
    // Special handling for date fields to ensure only date part is stored
    if (name === 'gigDate' && value) {
      let processedValue = value;
      
      // If it's an ISO string with time, extract just the date part
      if (typeof value === 'string' && value.includes('T')) {
        processedValue = value.split('T')[0];
      }
      
      // If it's a Date object, convert to date string
      if (value instanceof Date) {
        processedValue = value.toISOString().split('T')[0];
      }
      
      setFormData((prev) => ({ ...prev, [name]: processedValue }));
    } else {
      if (name === 'gigTime' && value) {
        const hhmm = parseTimeToHHMM(value);
        setFormData((prev) => ({ ...prev, [name]: hhmm || value }));
      } else {
        setFormData((prev) => ({ ...prev, [name]: value }));
      }
    }
  };

  const handleBookWorker = (name: string, price: number) => {
    if (!user) return; // Disable booking if not logged in
    setIsSubmitting(true);
    const bookingResponseStep: ChatStep = {
      id: Date.now(),
      type: "user",
      content: `Booking ${name} for £${price.toFixed(2)}...`,
    };
    // Find index of step 11 to insert after it
    const lastBotMessageIndex = chatSteps.findIndex((s) => s.id === 11);
    if (lastBotMessageIndex !== -1) {
      setChatSteps((prev) => [...prev.slice(0, lastBotMessageIndex + 1), bookingResponseStep, ...prev.slice(lastBotMessageIndex + 1)]);
    } else {
      setChatSteps((prev) => [...prev, bookingResponseStep]);
    }
    setIsSubmitting(false);
  };

  const handleFinalSubmit = async () => {
    console.log('handleFinalSubmit called', { user: !!user, formData });
    if (!user) return; // Disable submission if not logged in
    setIsSubmitting(true);

    try {
      // Handle gigLocation conversion - if it's an object with coordinates, convert to readable string
      let processedGigLocation: string | undefined;
      if (formData.gigLocation) {
        if (typeof formData.gigLocation === 'object' && formData.gigLocation !== null) {
          const locationObj = formData.gigLocation as any;
          if (locationObj.lat && locationObj.lng) {
            // Convert coordinates to readable format
            processedGigLocation = `Coordinates: ${locationObj.lat.toFixed(6)}, ${locationObj.lng.toFixed(6)}`;
          } else if (locationObj.formatted_address) {
            processedGigLocation = locationObj.formatted_address;
          } else if (locationObj.address) {
            processedGigLocation = locationObj.address;
          } else {
            // Fallback: try to find any meaningful string value
            const locationKeys = Object.keys(locationObj);
            for (const key of locationKeys) {
              const value = locationObj[key];
              if (typeof value === 'string' && value.trim() && value !== 'null' && value !== 'undefined') {
                processedGigLocation = value;
                break;
              }
            }
            // If still no good value, use a descriptive message
            if (!processedGigLocation) {
              processedGigLocation = 'Location coordinates provided';
            }
          }
        } else {
          // It's already a string or other primitive
          processedGigLocation = String(formData.gigLocation);
        }
      }

      const payload = {
        userId: user.uid,
        gigDescription: String(formData.gigDescription || "").trim(),
        additionalInstructions: formData.additionalInstructions ? String(formData.additionalInstructions) : undefined,
        hourlyRate: formData.hourlyRate ?? 0,
        gigLocation: formData.gigLocation, // Send the original location object to preserve coordinates
        discountCode: formData.discountCode,
        gigDate: String(formData.gigDate || "").slice(0, 10),
        gigTime: formData.gigTime ? String(formData.gigTime) : undefined,
        promoCode: formData.discountCode ? String(formData.discountCode).trim() : undefined,
      };

      const result = await createGig(payload);

      if (result.status === 200 && result.gigId) {
        // Add a brief delay before starting matchmaking
        setTimeout(async () => {
          const matchmakingMessageStep: ChatStep = {
          id: Date.now() + 1,
          type: "bot",
            content: "Now let me find the perfect workers for you...",
          };
          setChatSteps((prev) => [...prev, matchmakingMessageStep]);
          
          // Start matchmaking process
          setIsMatchmaking(true);
          
          try {
            const matchmakingResult = await findMatchingWorkers(result.gigId!);
            
            if (matchmakingResult.success && matchmakingResult.matches) {
              setWorkerMatches(matchmakingResult.matches);
              setTotalWorkersAnalyzed(matchmakingResult.totalWorkersAnalyzed || 0);
              
              // Add matchmaking results step
              const matchmakingStep: ChatStep = {
                id: Date.now() + 2,
                type: "matchmaking",
                gigId: result.gigId,
                matches: matchmakingResult.matches,
                isNew: true,
              };
              setChatSteps((prev) => [...prev, matchmakingStep]);
            } else {
              // No matches found or error
              const noMatchesStep: ChatStep = {
                id: Date.now() + 2,
                type: "bot",
                content: "No workers found that match your gig requirements right now. Your gig is still active and workers can apply directly.",
                isNew: true,
              };
              setChatSteps((prev) => [...prev, noMatchesStep]);
              
              // Add a button step for going to dashboard
              const goToDashboardStep: ChatStep = {
                id: Date.now() + 3,
                type: "input",
                inputConfig: {
                  type: "button",
                  name: "goToDashboard",
                  placeholder: "Go to Dashboard",
                },
                isNew: true,
              };
              setChatSteps((prev) => [...prev, goToDashboardStep]);
            }
          } catch (matchmakingError) {
            console.error('Matchmaking failed:', matchmakingError);
            const errorStep: ChatStep = {
              id: Date.now() + 2,
              type: "bot",
              content: "Your gig was created successfully! While we couldn't find immediate matches, your gig is active and workers can apply directly.",
              isNew: true,
            };
            setChatSteps((prev) => [...prev, errorStep]);
            
            // Add a button step for going to dashboard
            const goToDashboardStep: ChatStep = {
              id: Date.now() + 3,
              type: "input",
              inputConfig: {
                type: "button",
                name: "goToDashboard",
                placeholder: "Go to Dashboard",
              },
              isNew: true,
            };
            setChatSteps((prev) => [...prev, goToDashboardStep]);
          } finally {
            setIsMatchmaking(false);
          }
        }, 1000); // 1 second delay before starting matchmaking
      } else {
        const errorMessage = result.error || "Failed to create gig. Please try again.";
        const errorStep: ChatStep = {
          id: Date.now() + 2,
          type: "bot",
          content: errorMessage,
        };
        setChatSteps((prev) => [...prev, errorStep]);
      }
    } catch (e: any) {
      const errorStep: ChatStep = {
        id: Date.now() + 3,
        type: "bot",
        content: e?.message || "Unexpected error creating gig.",
      };
      setChatSteps((prev) => [...prev, errorStep]);
    } finally {
      setIsSubmitting(false);
    }
  };

  // Reformulate logic: when reformulateField is set, clear the field and add a new prompt/input step
  useEffect(() => {
    if (reformulateField) {
      // Set reformulating state to prevent multiple clicks
      setIsReformulating(true);
      
      // Clear the value for that field
      setFormData(prev => ({ ...prev, [reformulateField]: undefined }));

      // Keep previous entries but mark sanitized step as complete and add new reformulation
      setChatSteps(prev => {
        // Mark the sanitized step as complete so it doesn't show buttons anymore
        const updatedSteps = prev.map(step => 
          step.type === "sanitized" && step.fieldName === reformulateField 
            ? { ...step, isComplete: true }
            : step
        );
        
        // Add typing indicator
        return [
          ...updatedSteps,
          {
            id: Date.now() + 1,
            type: "typing",
            isNew: true,
          },
        ];
      });

      // Generate a reformulation question asking for reformulated message
      const reformulationPrompt = `Could you provide your reformulated message?`;
      
      setTimeout(() => {
        setChatSteps(prev => {
          const filtered = prev.filter(s => s.type !== "typing");
          const fieldConfig = requiredFields.find(f => f.name === reformulateField);
          
          if (!fieldConfig) {
            console.error('Field config not found for:', reformulateField);
            return filtered;
          }

          return [
            ...filtered,
            {
              id: Date.now() + 2,
              type: "bot",
              content: reformulationPrompt,
              isNew: true,
            },
            {
              id: Date.now() + 3,
              type: fieldConfig.type === "location" ? "location" : 
                    fieldConfig.type === "date" ? "calendar" : "input",
              inputConfig: {
                type: fieldConfig.type as FormInputType,
                name: fieldConfig.name,
                placeholder: fieldConfig.placeholder || fieldConfig.defaultPrompt,
                rows: fieldConfig.rows,
              },
              isComplete: false,
              isNew: true,
            },
          ];
        });
      }, 700);
    }
  }, [reformulateField]);

  // Auto-scroll to the bottom (Confirm button or latest message) whenever chatSteps or isTyping changes
  useEffect(() => {
    if (endOfChatRef.current) {
      setTimeout(() => {
        endOfChatRef.current?.scrollIntoView({ 
          behavior: 'smooth',
          block: 'end',
          inline: 'nearest'
        });
      }, 100); // Small delay to ensure animations have started
    }
  }, [chatSteps, isTyping]);

  // Initialize chat with AI greeting
  useEffect(() => {
    if (chatSteps.length === 1 && chatSteps[0].type === "typing") {
      // Replace typing indicator with initial message and input after a delay
      setTimeout(() => {
      const firstField = requiredFields[0];
      setChatSteps([
        {
          id: 1,
          type: "bot",
          content: firstField.defaultPrompt,
        },
        {
          id: 2,
          type: "input",
          inputConfig: {
            type: firstField.type as FormInputType,
            name: firstField.name,
            placeholder: firstField.placeholder,
            ...(firstField.rows && { rows: firstField.rows }),
          },
          isComplete: false,
        },
      ]);
      }, 1500); // 1.5 second delay to show typing indicator
    }
  }, []);

  if (!user) {
    return <Loader />;
  }

  return (
    <>
      <ChatBotLayout
        ref={chatContainerRef}
        onScroll={() => {}}
        onHomeClick={() => router.push(`/user/${user?.uid || "this_user"}/buyer`)}
        className={pageStyles.container}
        role="BUYER"
        showChatInput={true}
        disableChatInput={isSpecialComponentActive}
        onSendMessage={async (message) => {
          console.log('ChatInput received:', message);
          
          // Find current input step (any type that needs user input)
          const currentInputStep = chatSteps.find(step => 
            (step.type === "input" || step.type === "calendar" || step.type === "location" || step.type === "promoCode") && !step.isComplete
          );
          
          if (currentInputStep) {
            // Handle promo code step (no inputConfig needed)
            if (currentInputStep.type === "promoCode") {
              // Don't process chat input for promo code step - user should use buttons
              return;
            }
            
            if (currentInputStep.inputConfig) {
              const fieldName = currentInputStep.inputConfig.name;
            
            // Always add user message to chat for all input types
            const userStep: ChatStep = {
              id: Date.now(),
              type: "user",
              content: message,
              isNew: true
            };
            
            setChatSteps(prev => [...prev, userStep]);
            
            // Update form data
            handleInputChange(fieldName, message);
            
            // Pass the message value directly to handleInputSubmit
            await handleInputSubmit(currentInputStep.id, fieldName, message);
            }
          }
        }}
      >



        {chatSteps.map((step, idx) => {
          const key = `step-${step.id}-${idx}`;
          
          // User message
          if (step.type === "user") {
            return (
              <MessageBubble
                key={key}
                text={step.content}
                senderType="user"
                role="BUYER"
                showAvatar={false}
              />
            );
          }
          
          // Sanitized confirmation step
          if (step.type === "sanitized" && step.fieldName) {
            const sanitizedValue = step.sanitizedValue;
            const originalValue = step.originalValue;
            
            // Use AI summary if available, otherwise fallback to sanitized value
            const displayValue = aiFieldSummaries[step.fieldName] || (() => {
              if (typeof sanitizedValue === 'string') {
                return sanitizedValue;
              }
              
              if (typeof sanitizedValue === 'object') {
                return JSON.stringify(sanitizedValue);
              }
              
              // Handle other types
              return String(sanitizedValue || '');
            })();
            
            // Check button states
            const confirmClicked = clickedSanitizedButtons.has(`${step.fieldName}-confirm`);
            const reformulateClicked = clickedSanitizedButtons.has(`${step.fieldName}-reformulate`);
            const isReformulatingThisField = reformulateField === step.fieldName;
            const isCompleted = step.isComplete || confirmClicked || reformulateClicked;
            
            return (
              <MessageBubble
                key={key}
                text={
                  <div>
                    <div style={{ marginBottom: 8, color: 'var(--secondary-color)', fontWeight: 600, fontSize: '14px' }}>This is what you wanted?</div>
                    {typeof displayValue === 'string' ? (
                      <div style={{ marginBottom: 16, fontStyle: 'italic', color: '#e5e5e5', fontSize: '15px', lineHeight: '1.4' }}>{displayValue}</div>
                    ) : (
                      displayValue
                    )}
                    <div style={{ display: 'flex', gap: 12 }}>
                      <button
                        style={{ 
                          background: isCompleted ? '#555' : 'var(--secondary-color)', 
                          color: isCompleted ? '#fff' : '#000', 
                          border: 'none', 
                          borderRadius: 8, 
                          padding: '8px 16px', 
                          fontWeight: 600, 
                          fontSize: '14px', 
                          cursor: isCompleted ? 'not-allowed' : 'pointer', 
                          transition: 'background-color 0.2s',
                          opacity: isCompleted ? 0.7 : 1
                        }}
                        onClick={isCompleted ? undefined : () => handleSanitizedConfirm(step.fieldName!, step.sanitizedValue!)}
                        disabled={isCompleted}
                        onMouseOver={(e) => {
                          if (!isCompleted) {
                            e.currentTarget.style.background = 'var(--secondary-darker-color)';
                            e.currentTarget.style.color = '#000';
                          }
                        }}
                        onMouseOut={(e) => {
                          e.currentTarget.style.background = isCompleted ? '#555' : 'var(--secondary-color)';
                          e.currentTarget.style.color = isCompleted ? '#fff' : '#000';
                        }}
                      >
                        {confirmClicked ? 'Confirmed' : 'Confirm'}
                      </button>
                      <button
                        style={{ 
                          background: isCompleted ? '#555' : 'transparent', 
                          color: isCompleted ? '#999' : 'var(--secondary-color)', 
                          border: '1px solid var(--secondary-color)', 
                          borderRadius: 8, 
                          padding: '8px 16px', 
                          fontWeight: 600, 
                          fontSize: '14px', 
                          cursor: isCompleted ? 'not-allowed' : 'pointer', 
                          transition: 'all 0.2s',
                          opacity: isCompleted ? 0.7 : 1
                        }}
                        onClick={isCompleted ? undefined : () => handleSanitizedReformulate(step.fieldName!)}
                        disabled={isCompleted}
                        onMouseOver={(e) => { 
                          if (!isCompleted) {
                            e.currentTarget.style.background = 'var(--secondary-color)'; 
                            e.currentTarget.style.color = '#fff'; 
                          }
                        }}
                        onMouseOut={(e) => {
                          e.currentTarget.style.background = 'transparent'; 
                          e.currentTarget.style.color = 'var(--secondary-color)'; 
                        }}
                      >
                     {reformulateClicked ? (step.fieldName === 'videoIntro' ? 'Re-shot' : 'Edited') : (isReformulatingThisField ? (step.fieldName === 'videoIntro' ? 'Re-shooting...' : 'Editing...') : (step.fieldName === 'videoIntro' ? 'Re-shoot' : 'Edit message'))}
                      </button>
                    </div>
                  </div>
                }
                senderType="bot"
                role="BUYER"
                showAvatar={true}
              />
            );
          }

          // Job title confirmation step
          if (step.type === "jobTitleConfirmation" && step.fieldName) {
            const suggestedJobTitle = step.suggestedJobTitle;
            const originalValue = step.originalValue;
            const confidence = step.confidence || 0;
            const matchedTerms = step.matchedTerms || [];
            const isAISuggested = step.isAISuggested || false;
            const isCompleted = step.isComplete;
            
            return (
              <MessageBubble
                key={key}
                text={
                  <div>
                    <div style={{ marginBottom: 8, color: 'var(--secondary-color)', fontWeight: 600, fontSize: '14px' }}>
                      I think you're looking for a <strong>{suggestedJobTitle}</strong>?
                    </div>
                    <div style={{ marginBottom: 12, fontSize: '13px', color: '#ccc' }}>
                      {isAISuggested && (
                        <span style={{ color: '#4ade80' }}>AI Suggested</span>
                      )}
                    </div>
                    <div style={{ display: 'flex', gap: 12 }}>
                      <button
                        style={{ 
                          background: isCompleted ? '#555' : 'var(--secondary-color)', 
                          color: isCompleted ? '#fff' : '#000', 
                          border: 'none', 
                          borderRadius: 8, 
                          padding: '8px 16px', 
                          fontWeight: 600, 
                          fontSize: '14px', 
                          cursor: isCompleted ? 'not-allowed' : 'pointer', 
                          transition: 'background-color 0.2s',
                          opacity: isCompleted ? 0.7 : 1
                        }}
                        onClick={isCompleted ? undefined : () => handleJobTitleConfirm(step.fieldName!, suggestedJobTitle!, originalValue!)}
                        disabled={isCompleted}
                      >
                        {isCompleted ? 'Confirmed' : 'Yes, that\'s right'}
                      </button>
                      <button
                        style={{ 
                          background: isCompleted ? '#555' : 'transparent', 
                          color: isCompleted ? '#999' : 'var(--secondary-color)', 
                          border: '1px solid var(--secondary-color)', 
                          borderRadius: 8, 
                          padding: '8px 16px', 
                          fontWeight: 600, 
                          fontSize: '14px', 
                          cursor: isCompleted ? 'not-allowed' : 'pointer', 
                          transition: 'all 0.2s',
                          opacity: isCompleted ? 0.7 : 1
                        }}
                        onClick={isCompleted ? undefined : () => {
                          // Skip job title confirmation and proceed with original value
                          setFormData(prev => ({ ...prev, [step.fieldName!]: originalValue }));
                          setChatSteps(prev => prev.map(s => 
                            s.id === step.id ? { ...s, isComplete: true } : s
                          ));
                        }}
                        disabled={isCompleted}
                      >
                        {isCompleted ? 'Skipped' : 'Skip'}
                      </button>
                    </div>
                  </div>
                }
                senderType="bot"
                role="BUYER"
                showAvatar={true}
              />
            );
          }



          // Matchmaking step
          if (step.type === "matchmaking" && step.matches) {
            return (
              <div key={key} className="w-full">
                <WorkerMatchmakingResults
                  matches={step.matches}
                  isLoading={isMatchmaking}
                  onSelectWorker={handleSelectWorker}
                  onSkipSelection={handleSkipSelection}
                  selectedWorkerId={selectedWorkerId || undefined}
                  isSelecting={isSelectingWorker}
                  isSkipping={isSkippingSelection}
                  totalWorkersAnalyzed={totalWorkersAnalyzed}
                />
              </div>
            );
          }
          
          if (step.type === "bot" && typeof step.content === "string" && step.content.startsWith("Thank you! Here is a summary of your gig:")) {
            // Try to extract and parse the JSON
            const match = step.content.match(/Thank you! Here is a summary of your gig:\n([\s\S]*)/);
            let summaryData = null;
            if (match) {
              try {
                summaryData = JSON.parse(match[1]);
              } catch (e) {
                summaryData = null;
              }
            }
            if (summaryData) {
              return (
                <MessageBubble
                  key={key}
                  text={
                    <div style={{ background: '#222', color: '#fff', borderRadius: 8, padding: 16, margin: '16px 0', boxShadow: '0 2px 8px #0002' }}>
                      <h3 style={{ marginTop: 0 }}>Gig Summary</h3>
                      <ul style={{ listStyle: 'none', padding: 0 }}>
                        {Object.entries(summaryData).map(([field, value]) => {
                          if (field === 'gigLocation' && typeof value === 'string' && value.length > 40) {
                            return (
                              <li key={field} style={{ marginBottom: 8 }}>
                                <strong style={{ textTransform: 'capitalize' }}>{field.replace(/([A-Z])/g, ' $1')}: </strong>
                                <span
                                  style={{
                                    cursor: 'pointer',
                                    wordBreak: 'break-all',
                                    display: 'inline-block',
                                    maxWidth: expandedSummaryFields[field] ? '100%' : 220,
                                    whiteSpace: expandedSummaryFields[field] ? 'normal' : 'nowrap',
                                    overflow: 'hidden',
                                    textOverflow: expandedSummaryFields[field] ? 'clip' : 'ellipsis',
                                    verticalAlign: 'bottom',
                                  }}
                                  title={expandedSummaryFields[field] ? 'Click to collapse' : 'Click to expand'}
                                  onClick={() =>
                                    setExpandedSummaryFields(prev => ({
                                      ...prev,
                                      [field]: !prev[field]
                                    }))
                                  }
                                >
                                  {expandedSummaryFields[field] ? value : value.slice(0, 37) + '...'}
                                </span>
                              </li>
                            );
                          }
                          return (
                            <li key={field} style={{ marginBottom: 8 }}>
                              <strong style={{ textTransform: 'capitalize' }}>{field.replace(/([A-Z])/g, ' $1')}: </strong>
                              <span>
                                {field === 'hourlyRate' && typeof value === 'number'
                                  ? `£${value.toFixed(2)}`
                                  : value && typeof value === 'object' && 'lat' in value && 'lng' in value
                                    ? (value as any).formatted_address || `Coordinates: ${(value as any).lat.toFixed(6)}, ${(value as any).lng.toFixed(6)}`
                                    : field === 'gigDate'
                                      ? formatDateForDisplay(value)
                                      : field === 'gigTime'
                                        ? formatTimeForDisplay(value)
                                        : typeof value === 'object'
                                          ? JSON.stringify(value)
                                          : String(value)}
                              </span>
                            </li>
                          );
                        })}
                      </ul>
                      <button
                        style={{ 
                          marginTop: 16, 
                          background: "var(--secondary-color)", 
                          color: "#fff", 
                          border: "none", 
                          borderRadius: 8, 
                          padding: "8px 16px", 
                          fontWeight: 600,
                          transition: 'all 0.3s ease',
                          transform: 'scale(1)',
                          animation: 'pulse 2s infinite'
                        }}
                        onClick={() => {
                          if (!isSubmitting) {
                            void handleFinalSubmit();
                          }
                        }}
                        disabled={isSubmitting}
                        onMouseOver={(e) => {
                          e.currentTarget.style.transform = 'scale(1.05)';
                          e.currentTarget.style.background = 'var(--secondary-darker-color)';
                        }}
                        onMouseOut={(e) => {
                          e.currentTarget.style.transform = 'scale(1)';
                          e.currentTarget.style.background = 'var(--secondary-color)';
                        }}
                      >
                        <style>{`
                          @keyframes pulse {
                            0% {
                              box-shadow: 0 0 0 0 rgba(34, 211, 238, 0.7);
                            }
                            70% {
                              box-shadow: 0 0 0 10px rgba(34, 211, 238, 0);
                            }
                            100% {
                              box-shadow: 0 0 0 0 rgba(34, 211, 238, 0);
                            }
                          }
                        `}</style>
                        {isSubmitting ? 'Creating...' : 'Confirm & Go to Dashboard'}
                      </button>
                    </div>
                  }
                  senderType="bot"
                  role="BUYER"
                />
              );
            }
            // Fallback to raw message if parsing fails
            return (
              <MessageBubble
                key={key}
                text={step.content as string}
                senderType="bot"
                role="BUYER"
              />
            );
          }
          if (step.type === "bot") {
            return (
              <MessageBubble
                key={key}
                text={step.content as string}
                senderType="bot"
                role="BUYER"
              />
            );
          }
          if (step.type === "user" as any) {
            return (
              <MessageBubble
                key={key}
                text={typeof step.content === 'object' ? JSON.stringify(step.content) : String(step.content)}
                senderType="user"
                showAvatar={false}
                role="BUYER"
              />
            );
          }
          if (step.type === "typing") {
            return (
              <div key={key} style={{ 
                  display: 'flex',
                  alignItems: 'flex-start',
                  gap: '0.5rem',
                  marginBottom: '0.5rem'
                }}>
                {/* AI Avatar */}
                  <div style={{ flexShrink: 0, marginTop: '0.25rem' }}>
                    <div style={{
                      width: '32px',
                      height: '32px',
                      borderRadius: '50%',
                      display: 'flex',
                      alignItems: 'center',
                      justifyContent: 'center',
                      background: 'linear-gradient(135deg, var(--secondary-color), var(--secondary-darker-color))',
                      boxShadow: '0 2px 8px rgba(34, 211, 238, 0.3)'
                    }}>
                      <div style={{
                        width: '28px',
                        height: '28px',
                        borderRadius: '50%',
                        background: '#000000',
                        display: 'flex',
                        alignItems: 'center',
                        justifyContent: 'center',
                        border: '1px solid rgba(255, 255, 255, 0.2)'
                      }}>
                        <Image 
                          src="/images/ableai.png" 
                          alt="Able AI" 
                          width={24} 
                          height={24} 
                          style={{
                            borderRadius: '50%',
                            objectFit: 'cover'
                          }}
                        />
                    </div>
                  </div>
                </div>

                {/* Typing Indicator - Next to Avatar */}
                <div style={{ flex: 1, marginTop: '0.25rem' }}>
                  <TypingIndicator />
                </div>
              </div>
            );
          }
          if (step.type === "input") {
            // Special handling for button inputs (like confirm button)
            if (step.inputConfig?.type === "button") {
              return (
                <div key={key} style={{ 
                  display: 'flex',
                  alignItems: 'flex-start',
                  gap: '0.5rem',
                  marginBottom: '0.5rem'
                }}>
                  {/* AI Avatar */}
                  <div style={{ flexShrink: 0, marginTop: '0.25rem' }}>
                    <div style={{
                      width: '32px',
                      height: '32px',
                      borderRadius: '50%',
                      display: 'flex',
                      alignItems: 'center',
                      justifyContent: 'center',
                      background: 'linear-gradient(135deg, var(--secondary-color), var(--secondary-darker-color))',
                      boxShadow: '0 2px 8px rgba(34, 211, 238, 0.3)'
                    }}>
                      <div style={{
                        width: '28px',
                        height: '28px',
                        borderRadius: '50%',
                        background: '#000000',
                        display: 'flex',
                        alignItems: 'center',
                        justifyContent: 'center',
                        border: '1px solid rgba(255, 255, 255, 0.2)'
                      }}>
                        <Image 
                          src="/images/ableai.png" 
                          alt="Able AI" 
                          width={24} 
                          height={24} 
                          style={{
                            borderRadius: '50%',
                            objectFit: 'cover'
                          }}
                        />
                      </div>
                    </div>
                  </div>

                  {/* Button */}
                  <div style={{ flex: 1, marginTop: '0.25rem' }}>
                    {step.inputConfig?.name === 'goToDashboard' ? (
                      // Special styling for Go to Dashboard button
                      <div style={{ 
                        background: 'linear-gradient(135deg, #f0f9ff 0%, #e0f2fe 100%)',
                        border: '2px solid #0ea5e9',
                        borderRadius: 12,
                        padding: '16px 20px',
                        marginBottom: '8px'
                      }}>
                        <div style={{ 
                          display: 'flex', 
                          alignItems: 'center', 
                          marginBottom: '8px' 
                        }}>
                          <div style={{
                            width: '24px',
                            height: '24px',
                            background: '#0ea5e9',
                            borderRadius: '50%',
                            display: 'flex',
                            alignItems: 'center',
                            justifyContent: 'center',
                            marginRight: '8px'
                          }}>
                            <svg width="12" height="12" fill="white" viewBox="0 0 24 24">
                              <path d="M13 7l5 5m0 0l-5 5m5-5H6"/>
                            </svg>
                          </div>
                          <span style={{ 
                            fontSize: '14px', 
                            fontWeight: 600, 
                            color: '#0c4a6e' 
                          }}>
                            Ready to go?
                          </span>
                        </div>
                        <p style={{ 
                          fontSize: '12px', 
                          color: '#0369a1', 
                          margin: '0 0 12px 0',
                          lineHeight: '1.4'
                        }}>
                          Your gig is live! Head to your dashboard to manage applications and track progress.
                        </p>
                        <button
                          style={{ 
                            background: 'linear-gradient(135deg, #0ea5e9 0%, #0284c7 100%)', 
                            color: '#fff', 
                            border: 'none', 
                            borderRadius: 8, 
                            padding: '12px 20px', 
                            fontWeight: 600, 
                            fontSize: '14px', 
                            cursor: 'pointer', 
                            transition: 'all 0.2s',
                            boxShadow: '0 2px 4px rgba(14, 165, 233, 0.3)',
                            display: 'flex',
                            alignItems: 'center',
                            justifyContent: 'center',
                            width: '100%'
                          }}
                          onMouseOver={(e) => {
                            e.currentTarget.style.background = 'linear-gradient(135deg, #0284c7 0%, #0369a1 100%)';
                            e.currentTarget.style.transform = 'translateY(-1px)';
                            e.currentTarget.style.boxShadow = '0 4px 8px rgba(14, 165, 233, 0.4)';
                          }}
                          onMouseOut={(e) => {
                            e.currentTarget.style.background = 'linear-gradient(135deg, #0ea5e9 0%, #0284c7 100%)';
                            e.currentTarget.style.transform = 'translateY(0)';
                            e.currentTarget.style.boxShadow = '0 2px 4px rgba(14, 165, 233, 0.3)';
                          }}
                          onClick={() => {
                            console.log('Go to Dashboard button clicked', { stepId: step.id, inputName: step.inputConfig!.name });
                            handleInputSubmit(step.id, step.inputConfig!.name);
                          }}
                          disabled={isSubmitting}
                        >
                          <svg width="16" height="16" fill="currentColor" viewBox="0 0 24 24" style={{ marginRight: '8px' }}>
                            <path d="M3 13h8V3H3v10zm0 8h8v-6H3v6zm10 0h8V11h-8v10zm0-18v6h8V3h-8z"/>
                          </svg>
                          Go to Dashboard
                        </button>
                      </div>
                    ) : (
                      // Default styling for other buttons (like Confirm)
                      <button
                        style={{ 
                          background: 'var(--primary-color)', 
                          color: '#fff', 
                          border: 'none', 
                          borderRadius: 8, 
                          padding: '12px 24px', 
                          fontWeight: 600, 
                          fontSize: '16px', 
                          cursor: 'pointer', 
                          transition: 'background-color 0.2s'
                        }}
                        onClick={() => {
                          console.log('Confirm button clicked', { stepId: step.id, inputName: step.inputConfig!.name });
                          handleInputSubmit(step.id, step.inputConfig!.name);
                        }}
                        disabled={isSubmitting}
                      >
                        {isSubmitting ? 'Creating Gig...' : step.inputConfig?.placeholder || 'Confirm'}
                      </button>
                    )}
                  </div>
                </div>
              );
            }
            
            // For other incomplete inputs, don't show anything - let the user use the chat input
            // For completed inputs, don't show anything since user messages are handled separately
            return null;
          }

          // Handle promo code step
          if (step.type === "promoCode") {
            return (
              <div key={key} style={{ 
                display: 'flex',
                alignItems: 'flex-start',
                gap: '0.5rem',
                marginBottom: '0.5rem'
              }}>
                {/* AI Avatar */}
                <div style={{ flexShrink: 0, marginTop: '0.25rem' }}>
                  <div style={{
                    width: '32px',
                    height: '32px',
                    borderRadius: '50%',
                    display: 'flex',
                    alignItems: 'center',
                    justifyContent: 'center',
                    background: 'linear-gradient(135deg, var(--secondary-color), var(--secondary-darker-color))',
                    boxShadow: '0 2px 8px rgba(34, 211, 238, 0.3)'
                  }}>
                    <div style={{
                      width: '28px',
                      height: '28px',
                      borderRadius: '50%',
                      background: '#000000',
                      display: 'flex',
                      alignItems: 'center',
                      justifyContent: 'center',
                      border: '1px solid rgba(255, 255, 255, 0.2)'
                    }}>
                      <Image 
                        src="/images/ableai.png" 
                        alt="Able AI" 
                        width={24} 
                        height={24} 
                        style={{
                          borderRadius: '50%',
                          objectFit: 'cover'
                        }}
                      />
                    </div>
                  </div>
                </div>

<<<<<<< HEAD
                {/* Promo Code Component */}
                <div style={{ flex: 1, marginTop: '0.25rem' }}>
                  <PromoCodeStep
                    onHaveCode={() => handleInputSubmit(step.id, "havePromoCode")}
                    onDontHaveCode={() => handleInputSubmit(step.id, "noPromoCode")}
                    disabled={selectedPromoCodeOption !== null}
                    selectedOption={selectedPromoCodeOption}
                  />
                </div>
              </div>
            );
          }
=======
          if (step.type === "discountCode" && !step.isComplete) {
            return (
              <DiscountCodeBubble
                key={key}
                sessionCode={discountCode ?? null} // Pass the session code from state
                onConfirm={(code) => {
                  void handleDiscountCodeConfirm(step.id, code);
                }}
                role={"BUYER"}
              />
            );
          }
          
>>>>>>> fe677b3f

          // Handle calendar picker step
          if (step.type === "calendar") {
            return (
              <div key={key} style={{ 
                display: 'flex',
                alignItems: 'flex-start',
                gap: '0.5rem',
                marginBottom: '0.5rem'
              }}>
                {/* AI Avatar - Separated */}
                <div key={`${key}-avatar`} style={{ 
                  flexShrink: 0, 
                  marginTop: '0.25rem' 
                }}>
                  <div style={{
                    width: '32px',
                    height: '32px',
                    borderRadius: '50%',
                    display: 'flex',
                    alignItems: 'center',
                    justifyContent: 'center',
                    background: 'linear-gradient(135deg, var(--secondary-color), var(--secondary-darker-color))',
                    boxShadow: '0 2px 8px rgba(126, 238, 249, 0.3)'
                  }}>
                    <div style={{
                      width: '28px',
                      height: '28px',
                      borderRadius: '50%',
                      background: '#000000',
                      display: 'flex',
                      alignItems: 'center',
                      justifyContent: 'center',
                      border: '1px solid rgba(255, 255, 255, 0.2)'
                    }}>
                      <Image 
                        src="/images/ableai.png" 
                        alt="Able AI" 
                        width={24} 
                        height={24} 
                        style={{
                          borderRadius: '50%',
                          objectFit: 'cover'
                        }}
                      />
                    </div>
                  </div>
                </div>

                {/* Calendar Picker - Separated */}
                <div key={`${key}-calendar`} style={{ flex: 1 }}>
                  <CalendarPickerBubble
                    name={step.inputConfig?.name}
                    value={formData[step.inputConfig?.name || ''] ? new Date(formData[step.inputConfig?.name || '']) : null}
                    onChange={(date) => {
                      if (step.inputConfig?.name) {
                        handleInputChange(step.inputConfig.name, date);
                      }
                    }}
                    placeholderText={step.inputConfig?.placeholder || "Select a date"}
                    role="BUYER"
                  />
                  
                  {/* Confirm button when date is selected */}
                  {formData[step.inputConfig?.name || ''] && !confirmedSteps.has(step.id) && (
                    <div style={{ marginTop: '12px', display: 'flex', justifyContent: 'flex-end' }}>
                      <button
                        style={{
                          background: isConfirming ? '#555' : 'var(--secondary-color)',
                          border: 'none',
                          borderRadius: '8px',
                          padding: '8px 16px',
                          fontWeight: 600,
                          fontSize: '14px',
                          cursor: isConfirming ? 'not-allowed' : 'pointer',
                          transition: 'background-color 0.2s',
                          opacity: isConfirming ? 0.7 : 1
                        }}
                        onClick={() => {
                          if (step.inputConfig?.name && !isConfirming) {
                            handlePickerConfirm(step.id, step.inputConfig.name);
                          }
                        }}
                        onMouseOver={(e) => {
                          if (!isConfirming) {
                            e.currentTarget.style.background = 'var(--secondary-darker-color)';
                          }
                        }}
                        onMouseOut={(e) => {
                          if (!isConfirming) {
                            e.currentTarget.style.background = 'var(--secondary-color)';
                          }
                        }}
                        disabled={isConfirming}
                      >
                        {isConfirming ? 'Confirming...' : 'Confirm Date'}
                      </button>
                    </div>
                  )}
                  
                  {/* Show confirmed status when step has been confirmed */}
                  {confirmedSteps.has(step.id) && (
                    <div style={{ marginTop: '12px', display: 'flex', justifyContent: 'flex-end' }}>
                      <div style={{
                        background: 'var(--secondary-color)',
                        border: 'none',
                        borderRadius: '8px',
                        padding: '8px 16px',
                        fontWeight: 600,
                        fontSize: '14px',
                        display: 'flex',
                        alignItems: 'center',
                        gap: '8px'
                      }}>
                        <span>✓</span>
                        Date Confirmed
                      </div>
                    </div>
                  )}
                </div>
              </div>
            );
          }
          
          // Handle location picker step
          if (step.type === "location") {
            return (
              <div key={key} style={{ 
                display: 'flex',
                alignItems: 'flex-start',
                gap: '0.5rem',
                marginBottom: '0.5rem'
              }}>
                {/* AI Avatar - Separated */}
                <div key={`${key}-avatar`} style={{ 
                  flexShrink: 0, 
                  marginTop: '0.25rem' 
                }}>
                  <div style={{
                    width: '32px',
                    height: '32px',
                    borderRadius: '50%',
                    display: 'flex',
                    alignItems: 'center',
                    justifyContent: 'center',
                    background: 'linear-gradient(135deg, var(--secondary-color), var(--secondary-darker-color))',
                    boxShadow: '0 2px 8px rgba(126, 238, 249, 0.3)'
                  }}>
                    <div style={{
                      width: '28px',
                      height: '28px',
                      borderRadius: '50%',
                      background: '#000000',
                      display: 'flex',
                      alignItems: 'center',
                      justifyContent: 'center',
                      border: '1px solid rgba(255, 255, 255, 0.2)'
                    }}>
                      <Image 
                        src="/images/ableai.png" 
                        alt="Able AI" 
                        width={24} 
                        height={24} 
                        style={{
                          borderRadius: '50%',
                          objectFit: 'cover'
                        }}
                      />
                    </div>
                  </div>
                </div>

                {/* Location Picker - Separated */}
                <div key={`${key}-location`} style={{ flex: 1 }}>
                  <LocationPickerBubble
                    value={formData[step.inputConfig?.name || '']}
                    onChange={(value) => {
                      if (step.inputConfig?.name) {
                        handleInputChange(step.inputConfig.name, value);
                      }
                    }}
                    role="BUYER"
                  />
                  
                  {/* Confirm button when location is selected */}
                  {formData[step.inputConfig?.name || ''] && !confirmedSteps.has(step.id) && (
                    <div style={{ marginTop: '12px', display: 'flex', justifyContent: 'flex-end' }}>
                      <button
                        style={{
                          background: isConfirming ? '#555' : 'var(--secondary-color)',
                          border: 'none',
                          borderRadius: '8px',
                          padding: '8px 16px',
                          fontWeight: 600,
                          fontSize: '14px',
                          cursor: isConfirming ? 'not-allowed' : 'pointer',
                          transition: 'background-color 0.2s',
                          opacity: isConfirming ? 0.7 : 1
                        }}
                        onClick={() => {
                          if (step.inputConfig?.name && !isConfirming) {
                            handlePickerConfirm(step.id, step.inputConfig.name);
                          }
                        }}
                        onMouseOver={(e) => {
                          if (!isConfirming) {
                            e.currentTarget.style.background = 'var(--secondary-darker-color)';
                          }
                        }}
                        onMouseOut={(e) => {
                          if (!isConfirming) {
                            e.currentTarget.style.background = 'var(--secondary-color)';
                          }
                        }}
                        disabled={isConfirming}
                      >
                        {isConfirming ? 'Confirming...' : 'Confirm Location'}
                      </button>
                    </div>
                  )}
                  
                  {/* Show confirmed status when step has been confirmed */}
                  {confirmedSteps.has(step.id) && (
                    <div style={{ marginTop: '12px', display: 'flex', justifyContent: 'flex-end' }}>
                      <div style={{
                        background: 'var(--secondary-color)',
                        border: 'none',
                        borderRadius: '8px',
                        padding: '8px 16px',
                        fontWeight: 600,
                        fontSize: '14px',
                        display: 'flex',
                        alignItems: 'center',
                        gap: '8px'
                      }}>
                        <span>✓</span>
                        Location Confirmed
                      </div>
                    </div>
                  )}
                </div>
              </div>
            );
          }
          
          return null;
        })}
        <div ref={endOfChatRef} />
        {isSubmitting && (
          <MessageBubble
            key="submitting-msg"
            text="Processing..."
            senderType="bot"
            role="BUYER"
          />
        )}
      </ChatBotLayout>
    </>
  );
}<|MERGE_RESOLUTION|>--- conflicted
+++ resolved
@@ -336,11 +336,7 @@
 
 type ChatStep = {
   id: number;
-<<<<<<< HEAD
   type: "bot" | "user" | "input" | "sanitized" | "typing" | "calendar" | "location" | "confirm" | "jobTitleConfirmation" | "summary" | "matchmaking" | "promoCode";
-=======
-  type: "bot" | "user" | "input" | "sanitized" | "typing" | "calendar" | "location" | "confirm" | "discountCode";
->>>>>>> fe677b3f
   content?: string;
   inputConfig?: StepInputConfig;
   isComplete?: boolean;
@@ -1946,18 +1942,26 @@
           },
         ]);
       } else {
-        // All fields collected, show AI-generated summary
+        // All fields completed, generate AI summary and show confirmation
+        const aiSummary = await generateAIGigSummary(updatedFormData, ai);
+        
+        console.log('Adding AI summary and confirm button to chat steps');
         setChatSteps((prev) => [
           ...prev,
           {
             id: Date.now() + 2,
             type: "bot",
-            content: "Perfect! Let me create a summary of your gig...",
+            content: `Perfect! ${aiSummary}`,
             isNew: true,
           },
           {
             id: Date.now() + 3,
-            type: "typing",
+            type: "input",
+            inputConfig: {
+              type: "button",
+              name: "confirmGig",
+              placeholder: "Confirm & Find Workers",
+            },
             isNew: true,
           },
         ]);
@@ -1995,13 +1999,130 @@
     }
   }, [formData, getNextRequiredField, ai]);
 
+  // Handle job title confirmation
+  const handleJobTitleConfirm = useCallback(async (fieldName: string, suggestedJobTitle: string, originalValue: string) => {
+    try {
+      // Update formData with both the original value and the suggested job title
+      const updatedFormData = { ...formData, [fieldName]: originalValue, jobTitle: suggestedJobTitle };
+      setFormData(updatedFormData);
+      
+      // Mark job title confirmation step as complete
+      setChatSteps((prev) => prev.map((step) =>
+        step.type === "jobTitleConfirmation" && step.fieldName === fieldName ? { ...step, isComplete: true } : step
+      ));
+      
+      // Find next required field using updated formData
+      const nextField = getNextRequiredField(updatedFormData);
+      
+      if (nextField) {
+        // Generate context-aware prompt
+        const contextAwarePrompt = await generateContextAwarePrompt(nextField.name, updatedFormData.gigDescription || '', ai);
+        
+        // Determine the step type based on the field
+        let stepType: "input" | "calendar" | "location" = "input";
+        if (nextField.name === "gigDate") {
+          stepType = "calendar";
+        } else if (nextField.name === "gigLocation") {
+          stepType = "location";
+        }
+        
+        const newInputConfig = {
+          type: nextField.type as FormInputType,
+          name: nextField.name,
+          placeholder: nextField.placeholder || nextField.defaultPrompt,
+          ...(nextField.rows && { rows: nextField.rows }),
+        };
+        
+        setChatSteps((prev) => [
+          ...prev,
+          {
+            id: Date.now() + 2,
+            type: "bot",
+            content: contextAwarePrompt,
+            isNew: true,
+          },
+          {
+            id: Date.now() + 3,
+            type: stepType,
+            inputConfig: newInputConfig,
+            isComplete: false,
+            isNew: true,
+          },
+        ]);
+      } else if (!updatedFormData.promoCodeAsked) {
+        // All required fields collected, ask about promo code before summary
+        setSelectedPromoCodeOption(null); // Reset selection for new promo code step
+        setChatSteps((prev) => [
+          ...prev,
+          {
+            id: Date.now() + 2,
+            type: "bot",
+            content: "Do you have a promo code or discount code you'd like to apply?",
+            isNew: true,
+          },
+          {
+            id: Date.now() + 3,
+            type: "promoCode",
+            isComplete: false,
+            isNew: true,
+          },
+        ]);
+      } else {
+        // All fields collected, show AI-generated summary
+        setChatSteps((prev) => [
+          ...prev,
+          {
+            id: Date.now() + 2,
+            type: "bot",
+            content: "Perfect! Let me create a summary of your gig...",
+            isNew: true,
+          },
+          {
+            id: Date.now() + 3,
+            type: "typing",
+            isNew: true,
+          },
+        ]);
+        
+        setTimeout(async () => {
+          const aiSummary = await generateAIGigSummary(updatedFormData, ai);
+          setChatSteps((prev) => {
+            // Remove typing indicator and add AI-powered summary with confirm button
+            const filtered = prev.filter(s => s.type !== 'typing');
+            return [
+              ...filtered,
+              {
+                id: Date.now() + 4,
+                type: "bot",
+                content: `Perfect! ${aiSummary}`,
+                isNew: true,
+              },
+              {
+                id: Date.now() + 5,
+                type: "input",
+                inputConfig: {
+                  type: "button",
+                  name: "confirmGig",
+                  placeholder: "Confirm & Find Workers",
+                },
+                isNew: true,
+              },
+            ];
+          });
+        }, 700);
+      }
+    } catch (error) {
+      console.error('Error in job title confirmation:', error);
+      setError('Failed to process job title confirmation. Please try again.');
+    }
+  }, [formData, getNextRequiredField, ai]);
+
   const handleSanitizedReformulate = (fieldName: string) => {
     if (isReformulating) return; // Prevent multiple clicks
     setReformulateField(fieldName);
     setClickedSanitizedButtons(prev => new Set([...prev, `${fieldName}-reformulate`]));
   };
 
-<<<<<<< HEAD
   // Handle worker selection
   const handleSelectWorker = async (workerId: string) => {
     setIsSelectingWorker(true);
@@ -2062,30 +2183,6 @@
     } finally {
       setIsSkippingSelection(false);
     }
-=======
-  useEffect(() => {
-    const codeFromSession = sessionStorage.getItem('referralCode');
-    if (codeFromSession)  setDiscountCode(codeFromSession);
-  }, []);
-
-  const handleDiscountCodeConfirm = async (stepId: number, code: string | null) => {
-    const updatedFormData = { ...formData, discountCode: code || undefined };
-    setFormData(updatedFormData);
-
-    setChatSteps((prev) =>
-      prev.map((step) => (step.id === stepId ? { ...step, isComplete: true } : step))
-    );
-
-    setChatSteps((prev) => [
-      ...prev,
-      {
-        id: Date.now(),
-        type: "bot",
-        content: `Thank you! Here is a summary of your gig:\n${JSON.stringify(updatedFormData, null, 2)}`,
-        isNew: true,
-      },
-    ]);
->>>>>>> fe677b3f
   };
 
   // After the last input, show a summary message (optionally call AI for summary)
@@ -3047,6 +3144,22 @@
             return null;
           }
 
+
+          if (step.type === "discountCode" && !step.isComplete) {
+            return (
+              <DiscountCodeBubble
+                key={key}
+                sessionCode={discountCode ?? null} // Pass the session code from state
+                onConfirm={(code) => {
+                  void handleDiscountCodeConfirm(step.id, code);
+                }}
+                role={"BUYER"}
+              />
+            );
+          }
+          
+
+          
           // Handle promo code step
           if (step.type === "promoCode") {
             return (
@@ -3092,7 +3205,6 @@
                   </div>
                 </div>
 
-<<<<<<< HEAD
                 {/* Promo Code Component */}
                 <div style={{ flex: 1, marginTop: '0.25rem' }}>
                   <PromoCodeStep
@@ -3105,21 +3217,6 @@
               </div>
             );
           }
-=======
-          if (step.type === "discountCode" && !step.isComplete) {
-            return (
-              <DiscountCodeBubble
-                key={key}
-                sessionCode={discountCode ?? null} // Pass the session code from state
-                onConfirm={(code) => {
-                  void handleDiscountCodeConfirm(step.id, code);
-                }}
-                role={"BUYER"}
-              />
-            );
-          }
-          
->>>>>>> fe677b3f
 
           // Handle calendar picker step
           if (step.type === "calendar") {
