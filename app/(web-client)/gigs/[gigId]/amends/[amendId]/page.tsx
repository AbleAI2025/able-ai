"use client";

import React, { useState } from "react";
import styles from "./CancelOrAmendGigDetailsPage.module.css";
import { useAuth } from "@/context/AuthContext";
import { getLastRoleUsed } from "@/lib/last-role-used";
import UpdateGig from "@/app/components/gigs/UpdateGig";
import { useParams, usePathname, useRouter } from "next/navigation";
import { updateGigOfferStatus } from "@/actions/gigs/update-gig-offer-status";
import ScreenHeaderWithBack from "@/app/components/layout/ScreenHeaderWithBack";
import { GigReviewDetailsData } from "@/app/types";

// Mock data - replace with actual props or state
const gigDetailsData = {
  location: {
    formatted_address: "123 Main St, Cityville, Country",
  },
  date: "Saturday, 12th November 2023",
  time: "6:00 PM - 1:00 AM",
  payPerHour: "20",
  totalPay: "140",
  summary:
    "Add one more hour. Total gig value is now 140, with Able and payment provider fees of 14.",
} as GigReviewDetailsData;

export default function CancelOrAmendGigDetailsPage() {
  const router = useRouter();
  const path = usePathname();
  const params = useParams();
  const gigId = params.gigId as string;
  const { user } = useAuth();
  const [userMessage, setUserMessage] = useState("");
  const [isEditingDetails, setIsEditingDetails] = useState(false); // Add state for edit mode
  const [editedGigDetails, setEditedGigDetails] = useState(gigDetailsData); // State for edited details
  const [isLoading, setIsLoading] = useState(false);
  const lastRoleUsed = getLastRoleUsed();

  const handleSubmit = () => {
    // Logic for submitting the amendment/cancellation request
    console.log("Submit for Confirmation clicked. Message:", userMessage);
    console.log("Edited Gig Details:", editedGigDetails);
    localStorage.setItem(
      "amendedGig",
      JSON.stringify({
        ...editedGigDetails,
        hourlyRate: editedGigDetails.payPerHour,
        estimatedEarnings: editedGigDetails.totalPay,
      })
    );
    router.push(`${path}/review`);
    // TODO: Call API to submit amendment request
  };

  const handleCancelGig = async () => {
    if (!user?.uid || !gigId || !lastRoleUsed) return;

    setIsLoading(true);
    const role = lastRoleUsed.includes("BUYER") ? "buyer" : "worker";
    await updateGigOfferStatus({
      gigId,
      role,
      userId: user?.uid,
      action: "cancel",
    });
    setIsLoading(false);
  };

  return (
    <div className={styles.viewContainer}>
      <ScreenHeaderWithBack title="Cancel or Amend" />

      <main className={styles.contentWrapper}>
        {/* Instruction Block */}
        <section className={`${styles.card} ${styles.instructionBlock}`}>
          <p className={styles.instructionText}>
            What changes would you like to make to the gig? Tell me or edit
            using the icon below.
          </p>
        </section>

        {/* Updated Gig Details Block */}
        <UpdateGig
          title="Gig Details"
          editedGigDetails={editedGigDetails}
          setEditedGigDetails={setEditedGigDetails}
        />
<<<<<<< HEAD
        {/* Action Button Area */}
        <div className={`${styles.actionBtnContainer}`}>
          <button
            type="button"
            className={`${styles.submitButton} ${
              lastRoleUsed === "GIG_WORKER" ? styles.workerBtn : styles.buyerBtn
            }`}
            onClick={handleSubmit}
          >
            Submit for Confirmation
          </button>
          <button
            type="button"
            className={`${styles.cancelButton}`}
            onClick={handleCancelGig}
            disabled={isLoading}
          >
            Cancel Gig
            <p>This might incur charges or penalties</p>
          </button>
        </div>
=======
     {/* Action Button Area */}
      <div className={`${styles.actionBtnContainer}`}>
        <button
          type="button"
          className={`${styles.submitButton} ${lastRoleUsed === "GIG_WORKER" ? styles.workerBtn : styles.buyerBtn}`}
          onClick={handleSubmit}
        >
          Submit for Confirmation
        </button>
        <button
          type="button"
          className={`${styles.cancelButton}`}
          onClick={handleCancelGig}
          disabled={lastRoleUsed === "GIG_WORKER" || isLoading}
        >
          Cancel Gig
          <p>This might incur charges or penalties</p>
        </button>
      </div>
>>>>>>> eb541d53
      </main>
    </div>
  );
}<|MERGE_RESOLUTION|>--- conflicted
+++ resolved
@@ -84,29 +84,6 @@
           editedGigDetails={editedGigDetails}
           setEditedGigDetails={setEditedGigDetails}
         />
-<<<<<<< HEAD
-        {/* Action Button Area */}
-        <div className={`${styles.actionBtnContainer}`}>
-          <button
-            type="button"
-            className={`${styles.submitButton} ${
-              lastRoleUsed === "GIG_WORKER" ? styles.workerBtn : styles.buyerBtn
-            }`}
-            onClick={handleSubmit}
-          >
-            Submit for Confirmation
-          </button>
-          <button
-            type="button"
-            className={`${styles.cancelButton}`}
-            onClick={handleCancelGig}
-            disabled={isLoading}
-          >
-            Cancel Gig
-            <p>This might incur charges or penalties</p>
-          </button>
-        </div>
-=======
      {/* Action Button Area */}
       <div className={`${styles.actionBtnContainer}`}>
         <button
@@ -126,7 +103,6 @@
           <p>This might incur charges or penalties</p>
         </button>
       </div>
->>>>>>> eb541d53
       </main>
     </div>
   );
