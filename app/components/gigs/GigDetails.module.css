--- conflicted
+++ resolved
@@ -1,9 +1,5 @@
 .container {
-<<<<<<< HEAD
-  background-color: var(--background);
-=======
   background-color: var(--background-dark);
->>>>>>> 23f6c8e3
   border-radius: 10px;
   color: #fff; /* White text */
   width: 100%;
