/* app/user/[userId]/worker/gigs/[gigId]/GigDetailsPage.module.css */

/* app/user/[userId]/worker/gigs/[gigId]/GigDetailsPage.module.css */

/* Main container with dark background */
.container {
<<<<<<< HEAD
  background: linear-gradient(135deg, var(--background-dark) 0%, var(--header-background) 100%);
  min-height: 100vh;
  padding: 1rem;
  color: var(--text-white);
=======
  background-color: var(--foreground);
  border-radius: 10px;
  color: #fff; /* White text */
>>>>>>> 93bee2a5
  width: 100%;
  max-width: 450px;
  margin: 0 auto;
  position: relative;
  overflow: hidden;
}

/* Gig Offer Actions Section */
.offerActionsSection {
  background: rgba(36, 36, 36, 0.9);
  backdrop-filter: blur(15px);
  border-radius: 16px;
  padding: 1.5rem;
  margin-bottom: 1.5rem;
  border: 2px solid rgba(121, 240, 247, 0.3);
  box-shadow: 0 8px 32px rgba(0, 0, 0, 0.4);
  animation: slideInUp 0.6s ease-out;
}

.offerHeader {
  text-align: center;
  margin-bottom: 1.5rem;
}

.offerHeader h2 {
  font-size: 1.5rem;
  font-weight: 700;
  color: var(--text-white);
  margin: 0 0 0.5rem 0;
  background: linear-gradient(135deg, #79f0f7, #3b82f6);
  -webkit-background-clip: text;
  -webkit-text-fill-color: transparent;
  background-clip: text;
}

.offerHeader p {
  color: var(--text-gray);
  font-size: 0.9rem;
  margin: 0;
  line-height: 1.4;
}

.offerActionButtons {
  display: flex;
  flex-direction: column;
  gap: 1rem;
}

.acceptOfferButton {
  background: linear-gradient(135deg, #10b981, #059669);
  color: white;
  border: none;
  padding: 1rem 1.5rem;
  border-radius: 12px;
  font-size: 1rem;
  font-weight: 600;
  cursor: pointer;
  transition: all 0.3s ease;
  box-shadow: 0 4px 15px rgba(16, 185, 129, 0.3);
}

.acceptOfferButton:hover:not(:disabled) {
  transform: translateY(-2px);
  box-shadow: 0 6px 20px rgba(16, 185, 129, 0.4);
  background: linear-gradient(135deg, #059669, #047857);
}

.acceptOfferButton:disabled {
  opacity: 0.6;
  cursor: not-allowed;
  transform: none;
}

.declineOfferButton {
  background: rgba(107, 114, 128, 0.2);
  color: var(--text-gray);
  border: 1px solid rgba(107, 114, 128, 0.3);
  padding: 0.75rem 1.5rem;
  border-radius: 12px;
  font-size: 0.9rem;
  font-weight: 500;
  cursor: pointer;
  transition: all 0.3s ease;
}

.declineOfferButton:hover:not(:disabled) {
  background: rgba(107, 114, 128, 0.3);
  border-color: rgba(107, 114, 128, 0.5);
  color: var(--text-white);
}

.declineOfferButton:disabled {
  opacity: 0.6;
  cursor: not-allowed;
}

@keyframes slideInUp {
  from {
    opacity: 0;
    transform: translateY(30px);
  }
  to {
    opacity: 1;
    transform: translateY(0);
  }
}

/* Animated background elements for visual interest */
.container::before {
  content: '';
  position: absolute;
  top: -50%;
  left: -50%;
  width: 200%;
  height: 200%;
  background: radial-gradient(circle, rgba(121, 240, 247, 0.03) 0%, transparent 70%);
  animation: float 20s ease-in-out infinite;
  pointer-events: none;
  z-index: 0;
}

.container::after {
  content: '';
  position: absolute;
  top: 0;
  left: 0;
  right: 0;
  bottom: 0;
  background: linear-gradient(45deg, transparent 30%, rgba(121, 240, 247, 0.02) 50%, transparent 70%);
  animation: shimmer 15s ease-in-out infinite;
  pointer-events: none;
  z-index: 0;
}

/* Content wrapper to ensure proper layering */
.container > * {
  position: relative;
  z-index: 1;
}

/* Floating animation for background elements */
@keyframes float {
  0%, 100% { transform: translateY(0px) rotate(0deg); }
  50% { transform: translateY(-20px) rotate(180deg); }
}

/* Shimmer animation for subtle background movement */
@keyframes shimmer {
  0%, 100% { transform: translateX(-100%); }
  50% { transform: translateX(100%); }
}

.header {
  display: flex;
  justify-content: space-between;
  align-items: center;
  margin-bottom: 20px;
  background: rgba(36, 36, 36, 0.8);
  backdrop-filter: blur(10px);
  border-radius: 16px;
  padding: 1rem;
  border: 1px solid rgba(121, 240, 247, 0.1);
  box-shadow: 0 8px 32px rgba(0, 0, 0, 0.3);
}

.headerActions {
  display: flex;
  align-items: center;
  gap: 0.75rem;
}

.calendarButton {
  background: rgba(121, 240, 247, 0.1);
  border: 1px solid rgba(121, 240, 247, 0.2);
  border-radius: 8px;
  padding: 0.5rem;
  color: var(--text-white);
  cursor: pointer;
  transition: all 0.3s ease;
  display: flex;
  align-items: center;
  justify-content: center;
}

.calendarButton:hover {
  background: rgba(121, 240, 247, 0.2);
  border-color: rgba(121, 240, 247, 0.4);
  transform: scale(1.05);
}

.pageTitle {
    font-size: 1.5rem;
    font-weight: 700;
    color: var(--text-white);
    margin: 0;
    flex-grow: 1;
    margin-left: 1rem;
    font-family: var(--font-family);
    word-wrap: break-word;
    overflow-wrap: break-word;
    line-height: 1.3;
}

.chatButton {
  border: none;
  outline: none;
  background: none;
  transition: transform 0.2s ease;
}

.chatButton:hover {
  transform: scale(1.05);
}

.gigDetailsMain {
  padding: 1rem;
}

.gigDetailsSection {
  margin-bottom: 15px;
  padding: 0.75rem;
  border-radius: 1.5rem;
  border: 1px solid rgba(121, 240, 247, 0.15);
  background: rgba(36, 36, 36, 0.6);
  backdrop-filter: blur(8px);
  box-shadow: 0 4px 20px rgba(0, 0, 0, 0.2);
  transition: all 0.3s ease;
  position: relative;
  overflow: hidden;
}

.gigDetailsSection::before {
  content: '';
  position: absolute;
  top: 0;
  left: -100%;
  width: 100%;
  height: 100%;
  background: linear-gradient(90deg, transparent, rgba(121, 240, 247, 0.1), transparent);
  transition: left 0.5s ease;
}

.gigDetailsSection:hover::before {
  left: 100%;
}

.gigDetailsSection:hover {
  border-color: rgba(121, 240, 247, 0.3);
  box-shadow: 0 8px 30px rgba(0, 0, 0, 0.3);
  transform: translateY(-2px);
}

.workerSection {
    display: flex;
    align-items: center;
    gap: 1rem;
    margin-bottom: 0.5rem;
}

.workerAvatar {
    border-radius: 50%;
    object-fit: cover;
    border: 2px solid rgba(121, 240, 247, 0.3);
    transition: border-color 0.3s ease;
}

.workerAvatar:hover {
    border-color: rgba(121, 240, 247, 0.6);
}

.workerDetailsContainer {
    display: flex;
    gap: 0.25rem;
    color: var(--text-white);
}

.workerDetails {
    display: flex;
    flex-direction: column;
}

.workerName {
    font-size: 1.25rem;
    font-weight: 700;
    line-height: 24px;
}

.gigDetailsHeader {
    display: flex;
    align-items: center;
    justify-content: space-between;
}

.sectionTitle {
    font-size: 1.25rem;
    font-weight: 600;
    color: var(--text-white);
    display: flex;
    align-items: center;
    gap: 0.5rem;
}

.specialInstTitle {
  display: flex;
  align-items: center;
  gap: 0.5rem;
  color: var(--text-white);
  font-size: 1rem;
  font-family: var(--font-family);
  font-weight: 500;
  line-height: 19px;
}

.gigDetailsRow {
  display: flex;
  padding: 0.5rem 0;
  transition: background-color 0.2s ease;
  border-radius: 8px;
  padding: 0.5rem;
  flex-wrap: wrap;
  gap: 0.5rem;
}

.gigDetailsRow:hover {
  background: rgba(121, 240, 247, 0.05);
}

.gigDetailsRow:last-child { border-bottom: none; }

.label {
  font-size: 0.9rem;
  flex: 0 0 auto;
  min-width: 80px;
  color: var(--text-primary-light);
  font-weight: 600;
}

.detailValue {
    font-size: 0.9rem;
    color: var(--text-white);
    font-weight: 500;
    flex: 1;
    min-width: 0;
    word-wrap: break-word;
    overflow-wrap: break-word;
    line-height: 1.4;
}

.detailValue a { /* For map link */
    color: var(--primary-accent-color);
    text-decoration: underline;
    transition: color 0.2s ease;
}
.detailValue a:hover {
    color: var(--secondary-color);
}

.negotiationButton {
  border: none;
  border-radius: 1.5rem;
  padding: 10px 15px;
  cursor: pointer;
  width: 100%;
  margin: 0.5rem 0 1rem;
  text-align: center;
  font-size: 0.87rem;
  transition: all 0.3s ease;
  background: linear-gradient(135deg, #808080 0%, #666666 100%);
  color: var(--text-white);
  outline: none;
}
.negotiationButton:hover { background-color: #555; }

.instructionsSection {
  margin-bottom: 20px;
  padding: 1.25rem;
  border-radius: 1.5rem;
  border: 1px solid rgba(121, 240, 247, 0.15);
  background: rgba(36, 36, 36, 0.6);
  backdrop-filter: blur(8px);
  transition: all 0.3s ease;
}

.instructionsSection:hover {
  border-color: rgba(121, 240, 247, 0.3);
  transform: translateY(-2px);
}

.actionSection {
    margin-top: 1.5rem;
    display: flex;
    flex-direction: column;
    gap: 0.3rem;
}

.actionButton {
  background: linear-gradient(135deg, #2b2b2b 0%, #3a3a3a 100%);
  color: #c2c2c2;
  border: 1px solid #3a3a3a;
  border-radius: 0.5rem;
  padding: 0.85rem 1.5rem;
  cursor: pointer;
  width: 100%;
  margin-bottom: 10px;
  text-align: center;
  display: flex;
  align-items: center;
  justify-content: center;
  gap: 0.5rem;
  font-size: 1rem;
  font-weight: 600;
  transition: all 0.3s ease;
  box-shadow: 0 4px 15px rgba(0, 0, 0, 0.2);
}

.actionButton:hover:not(:disabled) {
  background: linear-gradient(135deg, #3a3a3a 0%, #4a4a4a 100%);
  border-color: var(--primary-accent-color);
  color: var(--text-white);
  transform: translateY(-2px);
  box-shadow: 0 6px 20px rgba(0, 0, 0, 0.3);
}

.actionButtonPrimary {
  background: linear-gradient(135deg, var(--primary-accent-color) 0%, var(--secondary-color) 100%);
  color: var(--text-dark);
  border: none;
}

.actionButtonPrimary:hover:not(:disabled) {
  background: linear-gradient(135deg, var(--secondary-color) 0%, var(--primary-accent-color) 100%);
  transform: translateY(-2px);
  box-shadow: 0 6px 20px rgba(121, 240, 247, 0.3);
}

.actionButton:disabled {
    background: linear-gradient(135deg, #374151 0%, #4b5563 100%);
    color: #9ca3af;
    cursor: not-allowed;
    transform: none;
}

.secondaryActionsSection {
  margin-top: 1.2rem;
  display: flex;
  justify-content: space-between;
}

.secondaryActionButton {
  cursor: pointer;
  width: 47%;
  padding: 0.75rem 1rem;
  border: 0;
  border-radius: 1.5rem;
  background: linear-gradient(135deg, #808080 0%, #666666 100%);
  color: var(--text-white);
  font-size: 0.87rem;
  font-family: var(--font-family);
  line-height: 16px;
  outline: none;
  text-align: center;
  transition: all 0.3s ease;
  box-shadow: 0 4px 15px rgba(0, 0, 0, 0.2);
}

.secondaryActionButton:hover {
  color: var(--primary-accent-color);
  transform: translateY(-2px);
  box-shadow: 0 6px 20px rgba(0, 0, 0, 0.3);
}

/* Delete button specific styling */
.deleteButton {
  background: linear-gradient(135deg, rgba(239, 68, 68, 0.1) 0%, rgba(239, 68, 68, 0.2) 100%);
  border: 1px solid rgba(239, 68, 68, 0.3);
  color: #ef4444;
}

.deleteButton:hover {
  background: linear-gradient(135deg, rgba(239, 68, 68, 0.2) 0%, rgba(239, 68, 68, 0.3) 100%);
  border-color: rgba(239, 68, 68, 0.5);
  box-shadow: 0 6px 20px rgba(239, 68, 68, 0.3);
}

@media (min-width: 600px) {
    .secondaryActionsSection {
        flex-direction: row;
        justify-content: space-around;
    }
    .secondaryActionButton {
        width: auto;
    }
}

.actionButtonPrimary .icon { color: white; }

.backButton {
  background: none; 
  border: none; 
  color: #a0a0a0; 
  cursor: pointer;
  padding: 0.5rem; 
  margin-right: 0.75rem; 
  display: flex; 
  align-items: center;
  transition: all 0.3s ease;
}

.backButton:hover { 
  color: var(--primary-accent-color);
  transform: scale(1.05);
}

.statusBadge {
  padding: 0.35rem 0.75rem;
  border-radius: 9999px;
  font-size: 0.75rem;
  font-weight: 500;
  text-transform: uppercase;
  white-space: nowrap;
  transition: all 0.3s ease;
}

.statusAccepted { background-color: #2563eb; color: white; }
.statusInProgress { background-color: #f59e0b; color: #0f0f0f; }
.statusAwaitingConfirmation { background-color: #8b5cf6; color: white; }
.statusCompleted { background-color: var(--success-color); color: #0f0f0f; }
.statusCancelled { background-color: var(--error-color); color: white; }

.specialInstructions {
  font-size: 0.87rem;
  line-height: 1.6;
  padding: 1rem;
  border-radius: 0.5rem;
  white-space: pre-line;
  font-family: var(--font-family);
  background: rgba(121, 240, 247, 0.05);
  border: 1px solid rgba(121, 240, 247, 0.1);
}

.footer {
  margin-top: 1.5rem;
  padding-top: 1.5rem; 
  display: flex;
  justify-content: center; 
  border-top: 1px solid rgba(121, 240, 247, 0.2);
}

.homeButton {
  background: none; 
  border: none; 
  color: #a0a0a0; 
  cursor: pointer;
  padding: 0.75rem; 
  display: flex; 
  align-items: center; 
  transition: all 0.3s ease;
}

.homeButton:hover { 
  color: var(--primary-accent-color);
  transform: scale(1.05);
}

.loadingContainer {
  display: flex; 
  align-items: center; 
  justify-content: center; 
  min-height: 50vh;
  color: var(--text-white); 
  font-size: 1.2rem;
  background: var(--background-dark);
}

.errorMessage {
  text-align: center; 
  color: var(--error-color); 
  padding: 1rem;
  background: rgba(239, 68, 68, 0.1); 
  border: 1px solid var(--error-color);
  border-radius: var(--border-radius); 
  margin-bottom: 1rem;
  backdrop-filter: blur(8px);
}

.emptyState {
    text-align: center;
    color: var(--text-primary-light);
    padding: 2rem;
    background: rgba(36, 36, 36, 0.6);
    border-radius: 16px;
    border: 1px solid rgba(121, 240, 247, 0.1);
} <|MERGE_RESOLUTION|>--- conflicted
+++ resolved
@@ -4,16 +4,10 @@
 
 /* Main container with dark background */
 .container {
-<<<<<<< HEAD
   background: linear-gradient(135deg, var(--background-dark) 0%, var(--header-background) 100%);
   min-height: 100vh;
   padding: 1rem;
   color: var(--text-white);
-=======
-  background-color: var(--foreground);
-  border-radius: 10px;
-  color: #fff; /* White text */
->>>>>>> 93bee2a5
   width: 100%;
   max-width: 450px;
   margin: 0 auto;
@@ -228,10 +222,6 @@
   transform: scale(1.05);
 }
 
-.gigDetailsMain {
-  padding: 1rem;
-}
-
 .gigDetailsSection {
   margin-bottom: 15px;
   padding: 0.75rem;
@@ -378,6 +368,7 @@
   cursor: pointer;
   width: 100%;
   margin: 0.5rem 0 1rem;
+  margin: 0.5rem 0 1rem;
   text-align: center;
   font-size: 0.87rem;
   transition: all 0.3s ease;
