--- conflicted
+++ resolved
@@ -101,247 +101,6 @@
     };
   };
 
-<<<<<<< HEAD
-function getGigAcceptActionText(gig: GigDetails, role: string): string {
-	const status = gig.status;
-	const internalStatus = gig.statusInternal;
-
-	if (internalStatus === 'PENDING_WORKER_ACCEPTANCE') {
-		if (role === "worker") {
-			return 'Waiting for rate acceptance';
-		} else {
-			return 'Agree to Rate - Accept and Hold Payment';
-		}
-	}
-	if (status === 'PENDING') {
-		if (role === "worker") {
-			return 'Accept Gig';
-		} else {
-			return 'Offer Sent-awaiting acceptance';
-		}
-	}
-	else return 'Gig Accepted';
-}
-
-const GigDetailsComponent = ({ userId, role, gig, setGig, isAvailableOffer = false, isCheckingOffer = false }: GigDetailsProps) => {
-	const router = useRouter();
-	const [isActionLoading, setIsActionLoading] = useState(false);
-	const { user } = useAuth();
-
-	// Helper function to determine if user can delegate this gig
-	const canDelegateGig = () => {
-		if (role === 'buyer') {
-			// Buyers can always delegate their gigs
-			return true;
-		} else if (role === 'worker') {
-			// Workers can only delegate gigs they have already accepted
-			// They cannot delegate available offers (PENDING_WORKER_ACCEPTANCE)
-			// They must first accept the gig, then they can delegate it
-			return gig.statusInternal !== 'PENDING_WORKER_ACCEPTANCE' && gig.workerName;
-		}
-		
-		return false;
-	};
-	const [isNegotiating, setIsNegotiating] = useState(false);
-	const [isReportingIssue, setIsReportingIssue] = useState(false);
-	const [isDelegating, setIsDelegating] = useState(false);
-	const [isLoadingTerms, setIsLoadingTerms] = useState(false);
-	const [isWaitingHoldPayment, setIsWaitingHoldPayment] = useState(false);
-	console.log(gig, "gig details component");
-
-	// Get worker name from gig data if available, otherwise use a placeholder
-	const getWorkerName = () => {
-		// If there's a worker assigned to the gig, use their name
-		if (gig.workerName) {
-			return gig.workerName.split(" ")[0];
-		}
-		// If this is a worker viewing their own gig, use their name
-		if (role === 'worker') {
-			return user?.displayName?.split(" ")[0] || "Worker";
-		}
-		// Fallback for when no worker is assigned yet
-		return "Worker";
-	};
-
-	const workerName = getWorkerName();
-
-	// Get worker stats with fallbacks
-	const getWorkerStats = () => {
-		return {
-			gigs: gig.workerGigs || 0,
-			experience: gig.workerExperience || 0,
-			isStar: gig.isWorkerStar || false
-		};
-	};
-
-	const workerStats = getWorkerStats();
-
-	const gigDuration = calculateDuration(gig.startTime, gig.endTime);
-	const buyer = gig.buyerName.split(" ")[0];
-	const amendId = "123";
-
-	const getButtonLabel = (action: string) => {
-		const status = gig.status;
-
-		switch (action) {
-			case 'accept':
-				if (status === 'PENDING') {
-					return role === "worker"
-					? 'Accept Gig'
-					: 'Offer Sent - awaiting acceptance';
-				}
-				return 'Gig Accepted';
-
-			case 'start':
-				if (status === 'PENDING' || status === 'ACCEPTED') {
-					return role === "worker"
-						? 'Mark as you started the gig'
-						: 'Mark as started';
-				} 
-				return role === "worker"
-					? 'Gig Started'
-					: `${workerName} has started the gig`;
-			case 'complete':
-				if (status === 'PENDING' || status === 'ACCEPTED' || status === 'IN_PROGRESS') {
-					return role === "worker" ? 'Mark as complete' : `Mark as complete, pay ${workerName}`;
-				} else {
-					// If the gig is completed, show the appropriate message
-					if (gig.isWorkerSubmittedFeedback && !gig.isBuyerSubmittedFeedback) {
-						return role === "worker" ? 'Gig Completed' : `🕒Confirm, pay and review ${workerName}`;
-					} else if (gig.isBuyerSubmittedFeedback && !gig.isWorkerSubmittedFeedback) {
-						return role === "worker" ? 'Buyer confirmed & paid: leave feedback' : `${workerName} has completed the gig`;
-					} else {
-						return role === "worker" ? 'Gig Completed' : `${workerName} has completed the gig`;
-					}
-				}
-			case 'awaiting':
-				if (role === "worker") {
-					return !gig.isBuyerSubmittedFeedback 
-					? `Waiting for ${buyer} to confirm and pay` 
-					: (
-						<span className={styles.awaitingText}>
-							<Check color="#000000" /> {buyer} Paid £{gig.estimatedEarnings}
-						</span>
-					);
-				}
-				return gig.isBuyerSubmittedFeedback 
-					? (
-						<span className={styles.awaitingText}>
-							<Check color="#000000" /> Paid £{gig.estimatedEarnings}
-						</span>
-					)
-					: 'Pay';
-			default:
-				return '';
-		}
-	};
-
-	const handleGigAction = async (action: 
-		'accept' | 
-		'start' | 
-		'complete' | 
-		'requestAmendment' | 
-		'reportIssue' | 
-		'delegate' |
-		'awaiting' | 
-		'confirmed' | 
-		'requested' | 
-		'delete' | 
-		'decline' | 
-		'paid'
-	) => {
-        if (!gig) return;
-        setIsActionLoading(true);
-        try {
-			await new Promise(resolve => setTimeout(resolve, 1000));
-
-			{/* MBrilla change
-			if (action === 'accept' && role === 'worker' && gig.statusInternal === 'PENDING_WORKER_ACCEPTANCE') {
-				const result = await acceptGigOffer({ gigId: gig.id, userId: userId });
-				if (result.error) {
-					toast.error(result.error);
-					return;
-				}
-				setGig({ ...gig, status: 'ACCEPTED', statusInternal: 'ACCEPTED' });
-				toast.success('Gig offer accepted successfully! You can now start the gig when ready.');
-
-				// Optionally redirect to worker home or refresh the page after a short delay
-				setTimeout(() => {
-					router.push(`/user/${user?.uid}/worker`);
-				}, 2000);
-				return;
-			}
-			if (action === 'decline' && role === 'worker' && gig.statusInternal === 'PENDING_WORKER_ACCEPTANCE') {
-				const result = await declineGigOffer({ gigId: gig.id, userId: userId });
-				if (result.error) {
-					toast.error(result.error);
-					return;
-				}
-				setGig({ ...gig, status: 'CANCELLED', statusInternal: 'DECLINED_BY_WORKER' });
-				toast.success('Gig offer declined successfully!');
-
-				// Redirect back to offers page after declining
-				setTimeout(() => {
-					router.push(`/user/${user?.uid}/worker/offers`);
-				}, 1500);
-				return;
-			}*/}
-			if (action === 'accept' && gig && role === 'worker') {
-				const result = await acceptGigOffer({ gigId: gig.id, userId: user?.uid || '' });
-				if (result.error) {
-					toast.error(result.error);
-					return;
-				}
-				setGig({ 
-					...gig, 
-					status: 'ACCEPTED', 
-					statusInternal: 'ACCEPTED',
-					workerName: user?.displayName || 'Worker'
-				});
-				toast.success('Gig offer accepted successfully! You can now start the gig when ready.');
-			}
-			else if (action === 'start' && gig) {
-				setGig({ ...gig, status: 'IN_PROGRESS' });
-				await updateGigOfferStatus({ gigId: gig.id, userId: userId, role: role, action: 'start' });
-				toast.success('Gig started successfully!');
-			} else if (action === 'complete' && gig) {
-				setGig({ ...gig, status: 'COMPLETED'});
-				await updateGigOfferStatus({ gigId: gig.id, userId: userId, role: role, action: 'complete' });
-				toast.success('Gig completed successfully!');
-				// redirect to feedback page 
-				if (role === "worker") {
-					router.push(`/user/${user?.uid}/worker/gigs/${gig.id}/feedback`);
-				} else {
-					router.push(`/user/${user?.uid}/buyer/gigs/${gig.id}/feedback`);
-				}
-			} else if (action === 'confirmed') {
-				setGig({ ...gig, status: 'CONFIRMED' });
-				toast.success('Gig confirmed successfully!');
-				// Show success message
-			} else if (action === 'requestAmendment') {
-				// Navigate to the amend page using the correct user profile structure
-				router.push(`/user/${userId}/worker/gigs/${gig.id}/amend`);
-			} else if (action === 'reportIssue') {
-				// Navigate to the report issue page using the correct path structure
-				router.push(`/gigs/${gig.id}/report-issue`);
-			} else if (action === 'delegate') {
-				// Navigate to the delegate gig page using the correct path structure
-				router.push(`/gigs/${gig.id}/delegate`);
-			} else if (action === 'delete') {
-				await deleteGig({ gigId: gig.id, userId: userId });
-				toast.success('Gig deleted successfully!');
-				router.push(`/user/${user?.uid}/buyer`);
-			} else if (action === 'paid') {
-				// Handle payment confirmation
-				toast.success('Payment confirmed!');
-				// You can add payment confirmation logic here
-			}
-        } catch (error) {
-            console.error('Error performing gig action:', error);
-            toast.error('Failed to perform action. Please try again.');
-        } finally {
-            setIsActionLoading(false);
-=======
   const workerStats = getWorkerStats();
 
   const gigDuration = calculateDuration(gig.startTime, gig.endTime);
@@ -405,7 +164,6 @@
               <Check color="#000000" /> {buyer} Paid £{gig.estimatedEarnings}
             </span>
           );
->>>>>>> 23f6c8e3
         }
         return gig.isBuyerSubmittedFeedback ? (
           <span className={styles.awaitingText}>
@@ -514,209 +272,6 @@
     router.push(`/user/${currentUserId}/worker/gigs/${gig.id}/amend`);
   
     };
-<<<<<<< HEAD
-
-	// Handler for negotiating gig details
-	const handleNegotiateGig = () => {
-		if (!user?.uid || !gig.id) return;
-
-		// Navigate to the amend page - need to get the current user's profile ID
-		const currentUserId = userId; // This should be the worker's profile ID from props
-		router.push(`/user/${currentUserId}/worker/gigs/${gig.id}/amend`);
-	};
-
-	// Handler for reporting an issue
-	const handleReportIssue = () => {
-		if (!user?.uid || !gig.id) return;
-
-		// Navigate to the report issue page
-		const currentUserId = userId; // This should be the worker's profile ID from props
-		router.push(`/user/${currentUserId}/worker/gigs/${gig.id}/report-issue`);
-	};
-
-	// Handler for delegating gig
-	const handleDelegateGig = () => {
-		if (!user?.uid || !gig.id) return;
-
-		// Navigate to the delegate gig page
-		router.push(`/gigs/${gig.id}/delegate`);
-	};
-
-	// Handler for viewing terms of agreement
-	const handleViewTerms = () => {
-		// Navigate to the existing terms page
-		router.push('/legal/terms');
-	};
-
-	return (
-		<div className={styles.container}>
-			<ScreenHeaderWithBack title={`${gig.role} Gig`} onBackClick={() => router.back()} />
-
-			{/* Core Gig Info Section - Adapted to new structure */}
-			<main className={styles.gigDetailsMain}>
-				<section className={styles.gigDetailsSection}>
-					<div className={styles.gigDetailsHeader}>
-						<h2 className={styles.sectionTitle}>Gig Details</h2>
-						<Calendar size={26} color='#ffffff' />
-					</div>
-					<div className={styles.gigDetailsRow}>
-						<span className={styles.label}>Location:</span>
-						<span className={styles.detailValue}>
-							{gig.location}
-							<a href={`https://maps.google.com/?q=${encodeURIComponent(gig.location)}`} target="_blank" rel="noopener noreferrer" style={{ marginLeft: '0.5rem' }}>(View Map)</a>
-						</span>
-					</div>
-					<div className={styles.gigDetailsRow}>
-						<span className={styles.label}>Date:</span>
-						<span className={styles.detailValue}>{formatGigDate(gig.date)}</span>
-					</div>
-					<div className={styles.gigDetailsRow}>
-						<span className={styles.label}>Time:</span>
-						<span className={styles.detailValue}>{formatGigTime(gig.startTime)} - {formatGigTime(gig.endTime)} ({gigDuration})</span>
-					</div>
-					<div className={styles.gigDetailsRow}>
-						<span className={styles.label}>Pay per hour:</span>
-						<span className={styles.detailValue}>£{gig.hourlyRate.toFixed(2)}/hr</span>
-					</div>
-					<div className={styles.gigDetailsRow}>
-						<span className={styles.label}>Total pay:</span>
-						<span className={styles.detailValue}>£{gig.estimatedEarnings.toFixed(2)} + tips</span>
-					</div>
-					{/* Hiring Manager Info - Placeholder as it's not in current GigDetails interface */}
-
-					{role === "worker" && (
-						<div className={styles.gigDetailsRow}>
-							<span className={styles.label}>Hiring manager:</span>
-							<span className={styles.detailValue}>{gig.hiringManager} <br /> {gig.hiringManagerUsername}</span>
-						</div>
-					)}
-
-				</section>
-
-				{role === "worker" && (
-					<section
-						className={`${styles.gigDetailsSection} ${styles.workerSection}`}
-					>
-						{gig.workerAvatarUrl ? (
-							<Image
-								src={gig.workerAvatarUrl}
-								className={styles.workerAvatar}
-								alt={gig.workerName || "Worker"}
-								width={56}
-								height={56}
-								onError={(e) => {
-									// Fallback to placeholder if image fails to load
-									const target = e.target as HTMLImageElement;
-									target.src = "/images/default-avatar.svg";
-								}}
-							/>
-						) : (
-							<div className={styles.workerAvatar}>
-								<Image
-									src="/images/default-avatar.svg"
-									alt={gig.workerName || "Worker"}
-									width={56}
-									height={56}
-								/>
-							</div>
-						)}
-						<div className={styles.workerDetailsContainer}>
-							<div className={styles.workerDetails}>
-								<span className={styles.workerName}>
-									{gig.workerName || "Worker"}
-								</span>
-								{workerStats.gigs} Able gigs, {workerStats.experience} years experience
-							</div>
-							{workerStats.isStar && <Image src="/images/star.svg" alt="Star" width={56} height={50} />}
-						</div>
-					</section>
-				)}
-
-				{/* Negotiation Button - Kept from new structure */}
-				{/* Added a check to only show if gig is accepted */}
-				{(gig.status === 'PENDING' || gig.status === 'IN_PROGRESS' || gig.status === 'ACCEPTED') && (
-					<button className={styles.negotiationButton} onClick={() => handleGigAction('requestAmendment')}>
-						Negotiate, cancel or change gig details
-					</button>
-				)}
-
-				{/* Special Instructions Section */}
-				{gig.specialInstructions && (
-					<section className={styles.instructionsSection}>
-						<h2 className={styles.specialInstTitle}><Info size={18} />Special Instructions</h2>
-						<p className={styles.specialInstructions}>{gig.specialInstructions}</p>
-					</section>
-				)}
-
-				{/* Primary Actions Section - Adapted to new structure */}
-				<section className={styles.actionSection}>
-					<GigActionButton
-						label={getButtonLabel('accept')}
-						handleGigAction={() => handleGigAction('accept')}
-						isActive={gig.status === 'PENDING'}
-						isDisabled={role === "buyer" || gig.status !== 'PENDING'}
-					/>
-
-					{/* 2. Start Gig */}
-					<GigActionButton
-						label={getButtonLabel('start')}
-						handleGigAction={() => handleGigAction('start')}
-						isActive={gig.status === 'ACCEPTED'}
-						isDisabled={gig.status !== 'ACCEPTED'}
-					/>
-
-					{/* 3. Complete Gig */}
-					<GigActionButton
-						label={getButtonLabel('complete')}
-						handleGigAction={() => handleGigAction('complete')}
-						isActive={
-							(
-								gig.status === 'IN_PROGRESS' || 
-								gig.status === 'COMPLETED' || 
-								gig.status === 'CONFIRMED' || 
-								gig.status === 'AWAITING_BUYER_CONFIRMATION'
-							) && (
-								(role === "worker" && !gig.isWorkerSubmittedFeedback) ||
-								(role === "buyer" && !gig.isBuyerSubmittedFeedback)
-							)
-						}
-						isDisabled={
-							(role === "worker" && gig.isWorkerSubmittedFeedback) ||
-							(role === "buyer" && gig.isBuyerSubmittedFeedback)
-						}
-					/>
-
-					{/* 4. Awaiting Buyer Confirmation */}
-
-					<GigStatusIndicator
-						label={getButtonLabel('awaiting')}
-						isActive={
-							(role === "worker" && gig.isWorkerSubmittedFeedback) ||
-							(role === "buyer" && gig.isBuyerSubmittedFeedback)
-						}
-						isDisabled={true}
-					/>
-				</section>
-
-				{/* Secondary Actions Section - Adapted to new structure */}
-				<section className={`${styles.secondaryActionsSection}`}> {/* Using secondaryActionsSection class */}
-					<Link href="/terms-of-service" target="_blank" rel="noopener noreferrer" className={styles.secondaryActionButton}>
-						Terms of agreement
-					</Link>
-					<button onClick={() => handleGigAction('reportIssue')} className={styles.secondaryActionButton} disabled={isActionLoading}>
-						Report an Issue
-					</button>
-					{canDelegateGig() && (
-						<button onClick={handleDelegateGig} className={styles.secondaryActionButton} disabled={isActionLoading}>
-							Delegate gig
-						</button>
-					)}
-				</section>
-			</main>
-		</div>
-	)
-}
-=======
     
 
   // Handler for reporting an issue
@@ -948,6 +503,5 @@
     </div>
   );
 };
->>>>>>> 23f6c8e3
 
 export default GigDetailsComponent;