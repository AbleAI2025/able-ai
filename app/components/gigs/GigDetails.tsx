/* eslint-disable max-lines-per-function */
import { Calendar, Info, MessageSquare } from 'lucide-react';
import Logo from '../brand/Logo';
import styles from './GigDetails.module.css';
import { useRouter } from 'next/navigation';
import GigActionButton from '../shared/GigActionButton';
import Link from 'next/link';
import { useState } from 'react';
import type GigDetails from '@/app/types/GigDetailsTypes';
import Image from 'next/image';
import { useAuth } from '@/context/AuthContext';
import { getLastRoleUsed } from '@/lib/last-role-used';
import { updateGigOfferStatus } from '@/actions/gigs/update-gig-offer-status';
import { holdGigFunds } from '@/app/actions/stripe/create-hold-gig-Funds';
import { deleteGig } from '@/actions/gigs/delete-gig';
import { toast } from 'sonner';
import ScreenHeaderWithBack from '../layout/ScreenHeaderWithBack';


const formatGigDate = (isoDate: string) => new Date(isoDate).toLocaleDateString(undefined, { weekday: 'long', year: 'numeric', month: 'long', day: 'numeric' });
const formatGigTime = (isoTime: string) => new Date(isoTime).toLocaleTimeString(undefined, { hour: '2-digit', minute: '2-digit', hour12: true });
const calculateDuration = (startIso: string, endIso: string): string => {
	const startDate = new Date(startIso);
	const endDate = new Date(endIso);
	const diffMs = endDate.getTime() - startDate.getTime();
	if (diffMs <= 0) return "N/A";
	const hours = Math.floor(diffMs / (1000 * 60 * 60));
	const minutes = Math.floor((diffMs % (1000 * 60 * 60)) / (1000 * 60));
	let durationStr = "";
	if (hours > 0) durationStr += `${hours} hour${hours > 1 ? 's' : ''}`;
	if (minutes > 0) durationStr += ` ${minutes} minute${minutes > 1 ? 's' : ''}`;
	return durationStr.trim() || "N/A";
};

interface GigDetailsProps {
	userId: string;
	role: 'buyer' | 'worker';
	gig: GigDetails;
	setGig: (gig: GigDetails) => void; // Function to update gig state
	isAvailableOffer?: boolean; // Whether this gig is an available offer for workers
	isCheckingOffer?: boolean; // Whether we're checking if this is an offer
}

const worker = {
	name: "Benji Asamoah",
	avatarUrl: "/images/benji.jpeg",
	gigs: 15,
	experience: 3,
	isStar: true,
};

const workerName = worker.name.split(" ")[0];

function getGigAcceptActionText(gig: GigDetails, lastRoleUsed: string): string {
	const status = gig.status;
	const internalStatus = gig.statusInternal;

	if (internalStatus === 'PENDING_WORKER_ACCEPTANCE') {
		if (lastRoleUsed === "GIG_WORKER") {
			return 'Waiting for rate acceptance';
		} else {
			return 'Agree to Rate - Accept and Hold Payment';
		}
	}
	else if (status === 'PENDING') {
		if (lastRoleUsed === "GIG_WORKER") {
			return 'Accept Gig';
		} else {
			return 'Offer Sent-awaiting acceptance';
		}
	}
	else return 'Gig Accepted';
}

const GigDetailsComponent = ({ userId, role, gig, setGig, isAvailableOffer = false, isCheckingOffer = false }: GigDetailsProps) => {
	const router = useRouter();
	const [isActionLoading, setIsActionLoading] = useState(false);
	const { user } = useAuth();
	const lastRoleUsed = getLastRoleUsed() as string;
	const [isWaitingHoldPayment, setIsWaitingHoldPayment] = useState(false);

	const gigDuration = calculateDuration(gig.startTime, gig.endTime);
	const amendId = "123";

	const getButtonLabel = (action: string) => {
		const status = gig.status;

		switch (action) {
			case 'accept':
				return getGigAcceptActionText(gig, lastRoleUsed);
			case 'start':
				return status === 'PENDING' || status === 'ACCEPTED' ? (lastRoleUsed === "GIG_WORKER" ? 'Mark as you started the gig' : 'Mark as started') : (lastRoleUsed === "GIG_WORKER" ? 'Gig Started' : `${workerName} has started the gig`);
			case 'complete':
				if (!gig.isWorkerSubmittedFeedback && !gig.isBuyerSubmittedFeedback) {
					if (lastRoleUsed === "GIG_WORKER") {
						return status === 'PENDING' || status === 'ACCEPTED' || status === 'IN_PROGRESS' ? 'Mark as complete' : 'Gig Completed';
					} else {
						return status === 'PENDING' || status === 'ACCEPTED' || status === 'IN_PROGRESS' ? `Mark as complete, pay ${workerName}` : `${workerName} has completed the gig`;
					}
				}
				else if (gig.isBuyerSubmittedFeedback && lastRoleUsed === "GIG_WORKER") {
					return status === 'PENDING' || status === 'ACCEPTED' || status === 'IN_PROGRESS' ? 'Buyer confirmed & paid: leave feedback' : 'Gig Completed';
				}
				else if (gig.isWorkerSubmittedFeedback && lastRoleUsed === "GIG_WORKER") {
					return status === 'PENDING' || status === 'ACCEPTED' || status === 'IN_PROGRESS' ? `🕒Confirm, pay and review ${workerName}` : 'Gig Completed';
				}

			case 'awaiting':
				if (lastRoleUsed === "GIG_WORKER") {
					return status === 'PENDING' || status === 'ACCEPTED' || status === 'IN_PROGRESS' || status === 'COMPLETED' ? 'Request payment' : 'Payment requested';
				}
				return status === 'PENDING' || status === 'ACCEPTED' || status === 'IN_PROGRESS' || status === 'COMPLETED' ? 'Pay' : 'Payment done';
			case 'requested':
				return 'Payment requested';
			case 'confirmed':
				return 'Payment done';
			default:
				return '';
		}
	};

	const handleGigAction = async (action: 'accept' | 'start' | 'complete' | 'requestAmendment' | 'reportIssue' | 'awaiting' | 'confirmed' | 'requested' | 'delete') => {
		if (!gig) return;
		setIsActionLoading(true);
		console.log(`Performing action: ${action} for gig: ${gig.id}`);

		try {
			await new Promise(resolve => setTimeout(resolve, 1000)); // Simulate API
			// On success, update gig state locally or refetch
			if (action === 'accept' && gig) {
				if (gig.statusInternal === 'PAYMENT_HELD_PENDING_ACCEPTANCE' && lastRoleUsed === 'GIG_WORKER') {
					await updateGigOfferStatus({ gigId: gig.id, userId, role, action });
					setGig({ ...gig, status: 'ACCEPTED' });
				}

				if (gig.statusInternal === 'PENDING_WORKER_ACCEPTANCE' && lastRoleUsed === 'BUYER') {
					setIsWaitingHoldPayment(true);

					const resp = await holdGigFunds({
						gigId: gig.id,
						firebaseUid: userId,
						serviceAmountInCents: gig.estimatedEarnings * 100,
						currency: 'usd'
					});

					if (resp.error) throw new Error('Error trying to hold payment');

					setGig({ ...gig, status: 'PENDING', statusInternal: 'PAYMENT_HELD_PENDING_ACCEPTANCE' });
					toast.success('successful payment hold');
				}
			}
			else if (action === 'start' && gig) {
				setGig({ ...gig, status: 'IN_PROGRESS' });
				// Show success message
			} else if (action === 'complete' && gig) {
				setGig({ ...gig, status: 'COMPLETED' });
				if (lastRoleUsed === "GIG_WORKER") {
					// Redirect to feedback page if worker
					router.push(`/user/${user?.uid}/worker/gigs/${gig.id}/feedback`);
				} else {
					// Redirect to payment page if buyer
					router.push(`/user/${user?.uid}/buyer/gigs/${gig.id}/feedback`);
				}

			}
			else if (action === 'awaiting') {
				if (lastRoleUsed === "GIG_WORKER") {
					setGig({ ...gig, status: 'REQUESTED' });
					// Show success message
				}
			}
			else if (action === 'confirmed') {
				setGig({ ...gig, status: 'CONFIRMED' });
				// Show success message
			} else if (action === 'requestAmendment') {
				setGig({ ...gig, status: 'REQUESTED_AMENDMENT' });
				router.push(`/gigs/${gig.id}/amends/${amendId}`);
				// Show success message
<<<<<<< HEAD
			}
			else if (action === 'delete') {
				if (!user?.uid) {
					toast.error('User not authenticated');
					return;
				}

				const result = await deleteGig({ gigId: gig.id, userId: user.uid });
				
				if (result.error) {
					toast.error(result.error);
				} else {
					toast.success('Gig deleted successfully');
					// Redirect to buyer home page
					router.push(`/user/${user.uid}/buyer`);
				}
=======
>>>>>>> 93bee2a5
			}
		} catch (err: unknown) {
			if (err instanceof Error) {
				console.error(err.message || `Failed to ${action} gig.`);
				if (action === 'accept' && gig.statusInternal === 'PENDING_WORKER_ACCEPTANCE' && lastRoleUsed === 'BUYER')
					toast.error('Error in payment hold');
			} else {
				console.error(`Unknown error performing action ${action} on gig:`, err);
			}
		} finally {
			setIsWaitingHoldPayment(false);
			setIsActionLoading(false);
		}
	};

	return (
		<div className={styles.container}>
			<ScreenHeaderWithBack title={`${gig.role} Gig`} onBackClick={() => router.back()} />

			{/* Core Gig Info Section - Adapted to new structure */}
			<main className={styles.gigDetailsMain}>
				<section className={styles.gigDetailsSection}>
					<div className={styles.gigDetailsHeader}>
						<h2 className={styles.sectionTitle}>Gig Details</h2>
						<Calendar size={26} color='#ffffff' />
					</div>

					{/* <div className={styles.gigDetailsRow}>
						<span className={styles.label}>Buyer:</span>
						<span className={styles.detailValue}>{gig.buyerName}</span>
					</div> */}
<<<<<<< HEAD
					<div className={styles.gigDetailsRow}>
						<span className={styles.label}>Location:</span>
						<span className={styles.detailValue}>
							{gig.location}
							<a href={`https://maps.google.com/?q=${encodeURIComponent(gig.location)}`} target="_blank" rel="noopener noreferrer" style={{ marginLeft: '0.5rem' }}>(View Map)</a>
						</span>
					</div>
					<div className={styles.gigDetailsRow}>
						<span className={styles.label}>Date:</span>
						<span className={styles.detailValue}>{formatGigDate(gig.date)}</span>
					</div>
					<div className={styles.gigDetailsRow}>
						<span className={styles.label}>Time:</span>
						<span className={styles.detailValue}>{formatGigTime(gig.startTime)} - {formatGigTime(gig.endTime)} ({gigDuration})</span>
					</div>
					<div className={styles.gigDetailsRow}>
						<span className={styles.label}>Pay per hour:</span>
						<span className={styles.detailValue}>£{gig.hourlyRate.toFixed(2)}/hr</span>
					</div>
					<div className={styles.gigDetailsRow}>
=======
					<div className={styles.gigDetailsRow}>
						<span className={styles.label}>Location:</span>
						<span className={styles.detailValue}>
							{gig.location}
							<a href={`https://maps.google.com/?q=${encodeURIComponent(gig.location)}`} target="_blank" rel="noopener noreferrer" style={{ marginLeft: '0.5rem' }}>(View Map)</a>
						</span>
					</div>
					<div className={styles.gigDetailsRow}>
						<span className={styles.label}>Date:</span>
						<span className={styles.detailValue}>{formatGigDate(gig.date)}</span>
					</div>
					<div className={styles.gigDetailsRow}>
						<span className={styles.label}>Time:</span>
						<span className={styles.detailValue}>{formatGigTime(gig.startTime)} - {formatGigTime(gig.endTime)} ({gigDuration})</span>
					</div>
					<div className={styles.gigDetailsRow}>
						<span className={styles.label}>Pay per hour:</span>
						<span className={styles.detailValue}>£{gig.hourlyRate.toFixed(2)}/hr</span>
					</div>
					<div className={styles.gigDetailsRow}>
>>>>>>> 93bee2a5
						<span className={styles.label}>Total pay:</span>
						<span className={styles.detailValue}>£{gig.estimatedEarnings.toFixed(2)} + tips</span>
					</div>
					{/* Hiring Manager Info - Placeholder as it's not in current GigDetails interface */}
<<<<<<< HEAD

					{lastRoleUsed === "GIG_WORKER" && (
						<div className={styles.gigDetailsRow}>
							<span className={styles.label}>Hiring manager:</span>
							<span className={styles.detailValue}>{gig.hiringManager} <br /> {gig.hiringManagerUsername}</span>
						</div>
					)}

				</section>

				{lastRoleUsed === "GIG_WORKER" && (
					<section
						className={`${styles.gigDetailsSection} ${styles.workerSection}`}
					>
						<Image
							src={worker.avatarUrl}
							className={styles.workerAvatar}
							alt={worker.name}
							width={56}
							height={56}
						/>
						<div className={styles.workerDetailsContainer}>
							<div className={styles.workerDetails}>
								<span className={styles.workerName}>
									{worker.name}
								</span>
								{worker.gigs} Able gigs, {worker.experience} years experience
							</div>
							{worker.isStar && <Image src="/images/star.svg" alt="Star" width={56} height={50} />}
						</div>
					</section>
				)}

				{/* Negotiation Button - Kept from new structure */}
				{/* Added a check to only show if gig is accepted */}
				{(gig.status === 'PENDING' || gig.status === 'IN_PROGRESS' || gig.status === 'ACCEPTED') && (
					<button className={styles.negotiationButton} onClick={() => handleGigAction('requestAmendment')}>
						Negotiate, cancel or change gig details
					</button>
				)}

				{/* Special Instructions Section */}
				{gig.specialInstructions && (
					<section className={styles.instructionsSection}>
						<h2 className={styles.specialInstTitle}><Info size={18} />Special Instructions</h2>
						<p className={styles.specialInstructions}>{gig.specialInstructions}</p>
					</section>
				)}
			{/* Special Instructions Section */}
			{gig.specialInstructions && (
				<section className={styles.instructionsSection}>
					<h2 className={styles.specialInstTitle}><Info size={18} />Special Instructions</h2>
					<p className={styles.specialInstructions}>{gig.specialInstructions}</p>
				</section>
			)}

			{/* Gig Offer Actions Section - Show when this is an available offer for workers */}
			{isAvailableOffer && role === 'worker' && (
				<section className={styles.offerActionsSection}>
					<div className={styles.offerHeader}>
						<h2>🎯 Available Gig Offer</h2>
						<p>This gig is available for you to accept. Review the details below and take action.</p>
					</div>
					
					<div className={styles.offerActionButtons}>
						<button 
							className={`${styles.acceptOfferButton} ${styles.primaryAction}`}
							onClick={() => handleGigAction('accept')}
							disabled={isActionLoading}
						>
							{isActionLoading ? 'Accepting...' : 'Accept Gig Offer'}
						</button>
						
						<button 
							className={`${styles.declineOfferButton} ${styles.secondaryAction}`}
							onClick={() => router.push(`/user/${userId}/worker/offers`)}
							disabled={isActionLoading}
						>
							View Other Offers
						</button>
					</div>
				</section>
			)}

				{/* Primary Actions Section - Adapted to new structure */}
				<section className={styles.actionSection}>
					<GigActionButton
						label={!isWaitingHoldPayment ? getButtonLabel('accept') : 'processing...'}
						handleGigAction={() => handleGigAction('accept')}
						isActive={!isWaitingHoldPayment && gig.status === 'PENDING'}
						isDisabled={gig.status !== 'PENDING'}
					/>

					{/* 2. Start Gig */}
					<GigActionButton
						label={getButtonLabel('start')}
						handleGigAction={() => handleGigAction('start')}
						isActive={gig.status === 'ACCEPTED'}
						isDisabled={gig.status !== 'ACCEPTED'}
					/>

					{/* 3. Complete Gig */}
					<GigActionButton
						label={getButtonLabel('complete')}
						handleGigAction={() => handleGigAction('complete')}
						isActive={gig.status === 'IN_PROGRESS'}
						isDisabled={gig.status !== 'IN_PROGRESS'}
					/>

					{/* 4. Awaiting Buyer Confirmation */}
					<GigActionButton
						label={getButtonLabel('awaiting')}
						handleGigAction={() => handleGigAction('awaiting')}
						isActive={gig.status === 'COMPLETED'}
						isDisabled={gig.status !== 'COMPLETED'}
					/>

					{/* Info messages for other statuses
					{gig.status === 'AWAITING_BUYER_CONFIRMATION' && (
					<p className={styles.actionInfoText}>Waiting for buyer to confirm completion.</p>
					)}
					{gig.status === 'CANCELLED' && (
					<p className={styles.actionInfoText} style={{color: 'var(--error-color)', backgroundColor: 'rgba(239,68,68,0.1)'}}>
					<XCircle size={18} style={{marginRight: '8px'}}/> This gig was cancelled.
					</p>
					)}
					{gig.status === 'COMPLETED' && (
					<p className={styles.actionInfoText} style={{color: 'var(--success-color)'}}>
					<CheckCircle size={18} style={{marginRight: '8px'}}/> Gig completed successfully!
					</p>
					)} */}
				</section>

				{/* Secondary Actions Section - Adapted to new structure */}

				{/* {lastRoleUsed === "GIG_WORKER" && (
					<button className={styles.negotiationButton} disabled>
						Cancel, amend gig timing or add tips
					</button>
				)} */}
				<section className={`${styles.secondaryActionsSection}`}> {/* Using secondaryActionsSection class */}
					<Link href="/terms-of-service" target="_blank" rel="noopener noreferrer" className={styles.secondaryActionButton}>
						Terms of agreement
					</Link>
					<button onClick={() => handleGigAction('reportIssue')} className={styles.secondaryActionButton} disabled={isActionLoading}>
						Report an Issue
					</button>
					{/* <button onClick={() => handleGigAction('delegate')} className={styles.secondaryActionButton} disabled={isActionLoading}>
							<Share2 size={16} style={{marginRight: '8px'}}/> Delegate Gig
						</button> */}
				</section>
=======

					{lastRoleUsed === "GIG_WORKER" && (
						<div className={styles.gigDetailsRow}>
							<span className={styles.label}>Hiring manager:</span>
							<span className={styles.detailValue}>{gig.hiringManager} <br /> {gig.hiringManagerUsername}</span>
						</div>
					)}

				</section>

				{lastRoleUsed === "GIG_WORKER" && (
					<section
						className={`${styles.gigDetailsSection} ${styles.workerSection}`}
					>
						<Image
							src={worker.avatarUrl}
							className={styles.workerAvatar}
							alt={worker.name}
							width={56}
							height={56}
						/>
						<div className={styles.workerDetailsContainer}>
							<div className={styles.workerDetails}>
								<span className={styles.workerName}>
									{worker.name}
								</span>
								{worker.gigs} Able gigs, {worker.experience} years experience
							</div>
							{worker.isStar && <Image src="/images/star.svg" alt="Star" width={56} height={50} />}
						</div>
					</section>
				)}

				{/* Negotiation Button - Kept from new structure */}
				{/* Added a check to only show if gig is accepted */}
				{(gig.status === 'PENDING' || gig.status === 'IN_PROGRESS' || gig.status === 'ACCEPTED') && (
					<button className={styles.negotiationButton} onClick={() => handleGigAction('requestAmendment')}>
						Negotiate, cancel or change gig details
					</button>
				)}

				{/* Special Instructions Section */}
				{gig.specialInstructions && (
					<section className={styles.instructionsSection}>
						<h2 className={styles.specialInstTitle}><Info size={18} />Special Instructions</h2>
						<p className={styles.specialInstructions}>{gig.specialInstructions}</p>
					</section>
				)}

				{/* Primary Actions Section - Adapted to new structure */}
				<section className={styles.actionSection}>
					<GigActionButton
						label={!isWaitingHoldPayment ? getButtonLabel('accept') : 'processing...'}
						handleGigAction={() => handleGigAction('accept')}
						isActive={!isWaitingHoldPayment && gig.status === 'PENDING'}
						isDisabled={gig.status !== 'PENDING'}
					/>

					{/* 2. Start Gig */}
					<GigActionButton
						label={getButtonLabel('start')}
						handleGigAction={() => handleGigAction('start')}
						isActive={gig.status === 'ACCEPTED'}
						isDisabled={gig.status !== 'ACCEPTED'}
					/>

					{/* 3. Complete Gig */}
					<GigActionButton
						label={getButtonLabel('complete')}
						handleGigAction={() => handleGigAction('complete')}
						isActive={gig.status === 'IN_PROGRESS'}
						isDisabled={gig.status !== 'IN_PROGRESS'}
					/>

					{/* 4. Awaiting Buyer Confirmation */}
					<GigActionButton
						label={getButtonLabel('awaiting')}
						handleGigAction={() => handleGigAction('awaiting')}
						isActive={gig.status === 'COMPLETED'}
						isDisabled={gig.status !== 'COMPLETED'}
					/>

					{/* Info messages for other statuses
					{gig.status === 'AWAITING_BUYER_CONFIRMATION' && (
					<p className={styles.actionInfoText}>Waiting for buyer to confirm completion.</p>
					)}
					{gig.status === 'CANCELLED' && (
					<p className={styles.actionInfoText} style={{color: 'var(--error-color)', backgroundColor: 'rgba(239,68,68,0.1)'}}>
					<XCircle size={18} style={{marginRight: '8px'}}/> This gig was cancelled.
					</p>
					)}
					{gig.status === 'COMPLETED' && (
					<p className={styles.actionInfoText} style={{color: 'var(--success-color)'}}>
					<CheckCircle size={18} style={{marginRight: '8px'}}/> Gig completed successfully!
					</p>
					)} */}
				</section>

				{/* Secondary Actions Section - Adapted to new structure */}

				{/* {lastRoleUsed === "GIG_WORKER" && (
					<button className={styles.negotiationButton} disabled>
						Cancel, amend gig timing or add tips
					</button>
				)} */}
				<section className={`${styles.secondaryActionsSection}`}> {/* Using secondaryActionsSection class */}
					<Link href="/terms-of-service" target="_blank" rel="noopener noreferrer" className={styles.secondaryActionButton}>
						Terms of agreement
					</Link>
					<button onClick={() => handleGigAction('reportIssue')} className={styles.secondaryActionButton} disabled={isActionLoading}>
						Report an Issue
					</button>
					{/* <button onClick={() => handleGigAction('delegate')} className={styles.secondaryActionButton} disabled={isActionLoading}>
							<Share2 size={16} style={{marginRight: '8px'}}/> Delegate Gig
						</button> */}
				</section>
>>>>>>> 93bee2a5



				{/* Footer (Home Button) */}
				{/* <footer className={styles.footer}>
					<Link href={`/user/${user?.uid}/worker`} passHref>
					<button className={styles.homeButton} aria-label="Go to Home">
						<Home size={24} />
					</button>
					</Link>
				</footer> */}
			</main>
		</div>
	)
}

export default GigDetailsComponent;<|MERGE_RESOLUTION|>--- conflicted
+++ resolved
@@ -1,3 +1,4 @@
+/* eslint-disable max-lines-per-function */
 /* eslint-disable max-lines-per-function */
 import { Calendar, Info, MessageSquare } from 'lucide-react';
 import Logo from '../brand/Logo';
@@ -15,6 +16,7 @@
 import { deleteGig } from '@/actions/gigs/delete-gig';
 import { toast } from 'sonner';
 import ScreenHeaderWithBack from '../layout/ScreenHeaderWithBack';
+import ScreenHeaderWithBack from '../layout/ScreenHeaderWithBack';
 
 
 const formatGigDate = (isoDate: string) => new Date(isoDate).toLocaleDateString(undefined, { weekday: 'long', year: 'numeric', month: 'long', day: 'numeric' });
@@ -81,6 +83,7 @@
 
 	const gigDuration = calculateDuration(gig.startTime, gig.endTime);
 	const amendId = "123";
+	const amendId = "123";
 
 	const getButtonLabel = (action: string) => {
 		const status = gig.status;
@@ -176,7 +179,6 @@
 				setGig({ ...gig, status: 'REQUESTED_AMENDMENT' });
 				router.push(`/gigs/${gig.id}/amends/${amendId}`);
 				// Show success message
-<<<<<<< HEAD
 			}
 			else if (action === 'delete') {
 				if (!user?.uid) {
@@ -193,8 +195,6 @@
 					// Redirect to buyer home page
 					router.push(`/user/${user.uid}/buyer`);
 				}
-=======
->>>>>>> 93bee2a5
 			}
 		} catch (err: unknown) {
 			if (err instanceof Error) {
@@ -213,6 +213,7 @@
 	return (
 		<div className={styles.container}>
 			<ScreenHeaderWithBack title={`${gig.role} Gig`} onBackClick={() => router.back()} />
+			<ScreenHeaderWithBack title={`${gig.role} Gig`} onBackClick={() => router.back()} />
 
 			{/* Core Gig Info Section - Adapted to new structure */}
 			<main className={styles.gigDetailsMain}>
@@ -221,12 +222,17 @@
 						<h2 className={styles.sectionTitle}>Gig Details</h2>
 						<Calendar size={26} color='#ffffff' />
 					</div>
+			<main className={styles.gigDetailsMain}>
+				<section className={styles.gigDetailsSection}>
+					<div className={styles.gigDetailsHeader}>
+						<h2 className={styles.sectionTitle}>Gig Details</h2>
+						<Calendar size={26} color='#ffffff' />
+					</div>
 
 					{/* <div className={styles.gigDetailsRow}>
 						<span className={styles.label}>Buyer:</span>
 						<span className={styles.detailValue}>{gig.buyerName}</span>
 					</div> */}
-<<<<<<< HEAD
 					<div className={styles.gigDetailsRow}>
 						<span className={styles.label}>Location:</span>
 						<span className={styles.detailValue}>
@@ -247,7 +253,14 @@
 						<span className={styles.detailValue}>£{gig.hourlyRate.toFixed(2)}/hr</span>
 					</div>
 					<div className={styles.gigDetailsRow}>
-=======
+						<span className={styles.label}>Total pay:</span>
+						<span className={styles.detailValue}>£{gig.estimatedEarnings.toFixed(2)} + tips</span>
+					</div>
+					{/* Hiring Manager Info - Placeholder as it's not in current GigDetails interface */}
+					{/* <div className={styles.gigDetailsRow}>
+						<span className={styles.label}>Buyer:</span>
+						<span className={styles.detailValue}>{gig.buyerName}</span>
+					</div> */}
 					<div className={styles.gigDetailsRow}>
 						<span className={styles.label}>Location:</span>
 						<span className={styles.detailValue}>
@@ -268,12 +281,10 @@
 						<span className={styles.detailValue}>£{gig.hourlyRate.toFixed(2)}/hr</span>
 					</div>
 					<div className={styles.gigDetailsRow}>
->>>>>>> 93bee2a5
 						<span className={styles.label}>Total pay:</span>
 						<span className={styles.detailValue}>£{gig.estimatedEarnings.toFixed(2)} + tips</span>
 					</div>
 					{/* Hiring Manager Info - Placeholder as it's not in current GigDetails interface */}
-<<<<<<< HEAD
 
 					{lastRoleUsed === "GIG_WORKER" && (
 						<div className={styles.gigDetailsRow}>
@@ -281,7 +292,14 @@
 							<span className={styles.detailValue}>{gig.hiringManager} <br /> {gig.hiringManagerUsername}</span>
 						</div>
 					)}
-
+					{lastRoleUsed === "GIG_WORKER" && (
+						<div className={styles.gigDetailsRow}>
+							<span className={styles.label}>Hiring manager:</span>
+							<span className={styles.detailValue}>{gig.hiringManager} <br /> {gig.hiringManagerUsername}</span>
+						</div>
+					)}
+
+				</section>
 				</section>
 
 				{lastRoleUsed === "GIG_WORKER" && (
@@ -306,136 +324,6 @@
 						</div>
 					</section>
 				)}
-
-				{/* Negotiation Button - Kept from new structure */}
-				{/* Added a check to only show if gig is accepted */}
-				{(gig.status === 'PENDING' || gig.status === 'IN_PROGRESS' || gig.status === 'ACCEPTED') && (
-					<button className={styles.negotiationButton} onClick={() => handleGigAction('requestAmendment')}>
-						Negotiate, cancel or change gig details
-					</button>
-				)}
-
-				{/* Special Instructions Section */}
-				{gig.specialInstructions && (
-					<section className={styles.instructionsSection}>
-						<h2 className={styles.specialInstTitle}><Info size={18} />Special Instructions</h2>
-						<p className={styles.specialInstructions}>{gig.specialInstructions}</p>
-					</section>
-				)}
-			{/* Special Instructions Section */}
-			{gig.specialInstructions && (
-				<section className={styles.instructionsSection}>
-					<h2 className={styles.specialInstTitle}><Info size={18} />Special Instructions</h2>
-					<p className={styles.specialInstructions}>{gig.specialInstructions}</p>
-				</section>
-			)}
-
-			{/* Gig Offer Actions Section - Show when this is an available offer for workers */}
-			{isAvailableOffer && role === 'worker' && (
-				<section className={styles.offerActionsSection}>
-					<div className={styles.offerHeader}>
-						<h2>🎯 Available Gig Offer</h2>
-						<p>This gig is available for you to accept. Review the details below and take action.</p>
-					</div>
-					
-					<div className={styles.offerActionButtons}>
-						<button 
-							className={`${styles.acceptOfferButton} ${styles.primaryAction}`}
-							onClick={() => handleGigAction('accept')}
-							disabled={isActionLoading}
-						>
-							{isActionLoading ? 'Accepting...' : 'Accept Gig Offer'}
-						</button>
-						
-						<button 
-							className={`${styles.declineOfferButton} ${styles.secondaryAction}`}
-							onClick={() => router.push(`/user/${userId}/worker/offers`)}
-							disabled={isActionLoading}
-						>
-							View Other Offers
-						</button>
-					</div>
-				</section>
-			)}
-
-				{/* Primary Actions Section - Adapted to new structure */}
-				<section className={styles.actionSection}>
-					<GigActionButton
-						label={!isWaitingHoldPayment ? getButtonLabel('accept') : 'processing...'}
-						handleGigAction={() => handleGigAction('accept')}
-						isActive={!isWaitingHoldPayment && gig.status === 'PENDING'}
-						isDisabled={gig.status !== 'PENDING'}
-					/>
-
-					{/* 2. Start Gig */}
-					<GigActionButton
-						label={getButtonLabel('start')}
-						handleGigAction={() => handleGigAction('start')}
-						isActive={gig.status === 'ACCEPTED'}
-						isDisabled={gig.status !== 'ACCEPTED'}
-					/>
-
-					{/* 3. Complete Gig */}
-					<GigActionButton
-						label={getButtonLabel('complete')}
-						handleGigAction={() => handleGigAction('complete')}
-						isActive={gig.status === 'IN_PROGRESS'}
-						isDisabled={gig.status !== 'IN_PROGRESS'}
-					/>
-
-					{/* 4. Awaiting Buyer Confirmation */}
-					<GigActionButton
-						label={getButtonLabel('awaiting')}
-						handleGigAction={() => handleGigAction('awaiting')}
-						isActive={gig.status === 'COMPLETED'}
-						isDisabled={gig.status !== 'COMPLETED'}
-					/>
-
-					{/* Info messages for other statuses
-					{gig.status === 'AWAITING_BUYER_CONFIRMATION' && (
-					<p className={styles.actionInfoText}>Waiting for buyer to confirm completion.</p>
-					)}
-					{gig.status === 'CANCELLED' && (
-					<p className={styles.actionInfoText} style={{color: 'var(--error-color)', backgroundColor: 'rgba(239,68,68,0.1)'}}>
-					<XCircle size={18} style={{marginRight: '8px'}}/> This gig was cancelled.
-					</p>
-					)}
-					{gig.status === 'COMPLETED' && (
-					<p className={styles.actionInfoText} style={{color: 'var(--success-color)'}}>
-					<CheckCircle size={18} style={{marginRight: '8px'}}/> Gig completed successfully!
-					</p>
-					)} */}
-				</section>
-
-				{/* Secondary Actions Section - Adapted to new structure */}
-
-				{/* {lastRoleUsed === "GIG_WORKER" && (
-					<button className={styles.negotiationButton} disabled>
-						Cancel, amend gig timing or add tips
-					</button>
-				)} */}
-				<section className={`${styles.secondaryActionsSection}`}> {/* Using secondaryActionsSection class */}
-					<Link href="/terms-of-service" target="_blank" rel="noopener noreferrer" className={styles.secondaryActionButton}>
-						Terms of agreement
-					</Link>
-					<button onClick={() => handleGigAction('reportIssue')} className={styles.secondaryActionButton} disabled={isActionLoading}>
-						Report an Issue
-					</button>
-					{/* <button onClick={() => handleGigAction('delegate')} className={styles.secondaryActionButton} disabled={isActionLoading}>
-							<Share2 size={16} style={{marginRight: '8px'}}/> Delegate Gig
-						</button> */}
-				</section>
-=======
-
-					{lastRoleUsed === "GIG_WORKER" && (
-						<div className={styles.gigDetailsRow}>
-							<span className={styles.label}>Hiring manager:</span>
-							<span className={styles.detailValue}>{gig.hiringManager} <br /> {gig.hiringManagerUsername}</span>
-						</div>
-					)}
-
-				</section>
-
 				{lastRoleUsed === "GIG_WORKER" && (
 					<section
 						className={`${styles.gigDetailsSection} ${styles.workerSection}`}
@@ -466,6 +354,13 @@
 						Negotiate, cancel or change gig details
 					</button>
 				)}
+				{/* Negotiation Button - Kept from new structure */}
+				{/* Added a check to only show if gig is accepted */}
+				{(gig.status === 'PENDING' || gig.status === 'IN_PROGRESS' || gig.status === 'ACCEPTED') && (
+					<button className={styles.negotiationButton} onClick={() => handleGigAction('requestAmendment')}>
+						Negotiate, cancel or change gig details
+					</button>
+				)}
 
 				{/* Special Instructions Section */}
 				{gig.specialInstructions && (
@@ -474,6 +369,41 @@
 						<p className={styles.specialInstructions}>{gig.specialInstructions}</p>
 					</section>
 				)}
+			{/* Special Instructions Section */}
+			{gig.specialInstructions && (
+				<section className={styles.instructionsSection}>
+					<h2 className={styles.specialInstTitle}><Info size={18} />Special Instructions</h2>
+					<p className={styles.specialInstructions}>{gig.specialInstructions}</p>
+				</section>
+			)}
+
+			{/* Gig Offer Actions Section - Show when this is an available offer for workers */}
+			{isAvailableOffer && role === 'worker' && (
+				<section className={styles.offerActionsSection}>
+					<div className={styles.offerHeader}>
+						<h2>🎯 Available Gig Offer</h2>
+						<p>This gig is available for you to accept. Review the details below and take action.</p>
+					</div>
+					
+					<div className={styles.offerActionButtons}>
+						<button 
+							className={`${styles.acceptOfferButton} ${styles.primaryAction}`}
+							onClick={() => handleGigAction('accept')}
+							disabled={isActionLoading}
+						>
+							{isActionLoading ? 'Accepting...' : 'Accept Gig Offer'}
+						</button>
+						
+						<button 
+							className={`${styles.declineOfferButton} ${styles.secondaryAction}`}
+							onClick={() => router.push(`/user/${userId}/worker/offers`)}
+							disabled={isActionLoading}
+						>
+							View Other Offers
+						</button>
+					</div>
+				</section>
+			)}
 
 				{/* Primary Actions Section - Adapted to new structure */}
 				<section className={styles.actionSection}>
@@ -483,6 +413,14 @@
 						isActive={!isWaitingHoldPayment && gig.status === 'PENDING'}
 						isDisabled={gig.status !== 'PENDING'}
 					/>
+				{/* Primary Actions Section - Adapted to new structure */}
+				<section className={styles.actionSection}>
+					<GigActionButton
+						label={!isWaitingHoldPayment ? getButtonLabel('accept') : 'processing...'}
+						handleGigAction={() => handleGigAction('accept')}
+						isActive={!isWaitingHoldPayment && gig.status === 'PENDING'}
+						isDisabled={gig.status !== 'PENDING'}
+					/>
 
 					{/* 2. Start Gig */}
 					<GigActionButton
@@ -491,6 +429,13 @@
 						isActive={gig.status === 'ACCEPTED'}
 						isDisabled={gig.status !== 'ACCEPTED'}
 					/>
+					{/* 2. Start Gig */}
+					<GigActionButton
+						label={getButtonLabel('start')}
+						handleGigAction={() => handleGigAction('start')}
+						isActive={gig.status === 'ACCEPTED'}
+						isDisabled={gig.status !== 'ACCEPTED'}
+					/>
 
 					{/* 3. Complete Gig */}
 					<GigActionButton
@@ -499,7 +444,21 @@
 						isActive={gig.status === 'IN_PROGRESS'}
 						isDisabled={gig.status !== 'IN_PROGRESS'}
 					/>
-
+					{/* 3. Complete Gig */}
+					<GigActionButton
+						label={getButtonLabel('complete')}
+						handleGigAction={() => handleGigAction('complete')}
+						isActive={gig.status === 'IN_PROGRESS'}
+						isDisabled={gig.status !== 'IN_PROGRESS'}
+					/>
+
+					{/* 4. Awaiting Buyer Confirmation */}
+					<GigActionButton
+						label={getButtonLabel('awaiting')}
+						handleGigAction={() => handleGigAction('awaiting')}
+						isActive={gig.status === 'COMPLETED'}
+						isDisabled={gig.status !== 'COMPLETED'}
+					/>
 					{/* 4. Awaiting Buyer Confirmation */}
 					<GigActionButton
 						label={getButtonLabel('awaiting')}
@@ -523,7 +482,23 @@
 					</p>
 					)} */}
 				</section>
-
+					{/* Info messages for other statuses
+					{gig.status === 'AWAITING_BUYER_CONFIRMATION' && (
+					<p className={styles.actionInfoText}>Waiting for buyer to confirm completion.</p>
+					)}
+					{gig.status === 'CANCELLED' && (
+					<p className={styles.actionInfoText} style={{color: 'var(--error-color)', backgroundColor: 'rgba(239,68,68,0.1)'}}>
+					<XCircle size={18} style={{marginRight: '8px'}}/> This gig was cancelled.
+					</p>
+					)}
+					{gig.status === 'COMPLETED' && (
+					<p className={styles.actionInfoText} style={{color: 'var(--success-color)'}}>
+					<CheckCircle size={18} style={{marginRight: '8px'}}/> Gig completed successfully!
+					</p>
+					)} */}
+				</section>
+
+				{/* Secondary Actions Section - Adapted to new structure */}
 				{/* Secondary Actions Section - Adapted to new structure */}
 
 				{/* {lastRoleUsed === "GIG_WORKER" && (
@@ -542,10 +517,34 @@
 							<Share2 size={16} style={{marginRight: '8px'}}/> Delegate Gig
 						</button> */}
 				</section>
->>>>>>> 93bee2a5
-
-
-
+				{/* {lastRoleUsed === "GIG_WORKER" && (
+					<button className={styles.negotiationButton} disabled>
+						Cancel, amend gig timing or add tips
+					</button>
+				)} */}
+				<section className={`${styles.secondaryActionsSection}`}> {/* Using secondaryActionsSection class */}
+					<Link href="/terms-of-service" target="_blank" rel="noopener noreferrer" className={styles.secondaryActionButton}>
+						Terms of agreement
+					</Link>
+					<button onClick={() => handleGigAction('reportIssue')} className={styles.secondaryActionButton} disabled={isActionLoading}>
+						Report an Issue
+					</button>
+					{/* <button onClick={() => handleGigAction('delegate')} className={styles.secondaryActionButton} disabled={isActionLoading}>
+							<Share2 size={16} style={{marginRight: '8px'}}/> Delegate Gig
+						</button> */}
+				</section>
+
+
+
+				{/* Footer (Home Button) */}
+				{/* <footer className={styles.footer}>
+					<Link href={`/user/${user?.uid}/worker`} passHref>
+					<button className={styles.homeButton} aria-label="Go to Home">
+						<Home size={24} />
+					</button>
+					</Link>
+				</footer> */}
+			</main>
 				{/* Footer (Home Button) */}
 				{/* <footer className={styles.footer}>
 					<Link href={`/user/${user?.uid}/worker`} passHref>
