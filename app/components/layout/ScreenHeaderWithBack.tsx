--- conflicted
+++ resolved
@@ -7,7 +7,6 @@
 import { usePathname, useRouter } from 'next/navigation';
 import Notification from '../shared/Notification';
 import Image from 'next/image';
-import { detectPageContext, getContextForURL } from '@/lib/context-detection';
 
 
 
@@ -37,12 +36,6 @@
 
   const isChatPage = route.includes('/able-ai');
 
-<<<<<<< HEAD
-  // Detect current page context and create chat URL with context
-  const pageContext = detectPageContext(route);
-  const contextParams = getContextForURL(pageContext);
-  const chatUrl = `/user/${user?.uid}/able-ai?${new URLSearchParams(contextParams).toString()}`;
-=======
   const handleBackClick = () => {
     if (onBackClick) {
       onBackClick();
@@ -56,7 +49,6 @@
       router.push("/");
     }
   };
->>>>>>> a6b8ae32
 
   return (
     <header className={styles.header}>
@@ -68,7 +60,7 @@
         <Image src="/images/home.svg" alt="Back" width={40} height={40} />
       )}
       {title && <h1 className={styles.title}>{title}</h1>}
-      <Link href={chatUrl} className={styles.chat}>
+      <Link href={`/user/${user?.uid}/able-ai`} className={styles.chat}>
           {!isChatPage ? (
             <><span>Chat with Able</span><Logo width={30} height={30} /></> ) : (
             <Logo width={40} height={40} />
