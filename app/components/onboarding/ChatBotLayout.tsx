--- conflicted
+++ resolved
@@ -1,17 +1,8 @@
 import React, { ReactNode } from "react";
-<<<<<<< HEAD
-import styles from "./ChatBotLayout.module.css";
-import ChatInput from "./ChatInput";
-import { useRouter } from "next/navigation";
-// import { useAuth } from '@/context/AuthContext';
-import ScreenHeaderWithBack from "../layout/ScreenHeaderWithBack";
-import OnboardingOptionsDropdown from "./OnboardingOptionsDropdown";
-=======
 import ChatInput from "./ChatInput";
 import ScreenHeaderWithBack from "../layout/ScreenHeaderWithBack";
 import OnboardingOptionsDropdown from "./OnboardingOptionsDropdown";
 import styles from "./ChatBotLayout.module.css";
->>>>>>> c2dff300
 
 interface ChatBotLayoutProps {
   children: ReactNode;
@@ -33,10 +24,7 @@
       children,
       onScroll,
       className,
-<<<<<<< HEAD
       // onHomeClick,
-=======
->>>>>>> c2dff300
       onSendMessage,
       role = "GIG_WORKER",
       showChatInput = false,
@@ -47,17 +35,6 @@
     },
     ref
   ) => {
-<<<<<<< HEAD
-    const router = useRouter();
-    // const { user } = useAuth();
-    /**
-      const onHomeClickInternal = () => {
-      router.push(`/user/${user?.uid}/worker`);
-      }
-     */
-
-=======
->>>>>>> c2dff300
     const handleSendMessage = (message: string) => {
       if (onSendMessage) {
         onSendMessage(message);
