<<<<<<< HEAD
"use client";
=======
/* eslint-disable max-lines-per-function */
/* eslint-disable react-hooks/exhaustive-deps */
'use client';
>>>>>>> 4306ffc9
import React, { useCallback, useEffect, useRef, useState } from "react";
import Webcam from "react-webcam";
import styles from "./VideoRecorderBubble.module.css";
import { MonitorPlay, Pencil, X } from "lucide-react";
import CancelButton from "../shared/CancelButton";

// Add prop type for onVideoRecorded
interface VideoRecorderBubbleProps {
  onVideoRecorded?: (file: Blob) => void;
  prompt?: string;
<<<<<<< HEAD
  isInline?: boolean;
}

const VideoRecorderBubble: React.FC<VideoRecorderBubbleProps> = ({
  onVideoRecorded,
  prompt,
  isInline=true,
}) => {
=======
  setIsEditingVideo?: (isEditing: boolean) => void;
  isCancelButtonVisible?: boolean;
}

const VideoRecorderBubble: React.FC<VideoRecorderBubbleProps> = ({ onVideoRecorded, prompt, setIsEditingVideo, isCancelButtonVisible = true }) => {
>>>>>>> 4306ffc9
  const webcamRef = useRef<Webcam>(null);
  const mediaRecorderRef = useRef<MediaRecorder | null>(null);
  const [isRecording, setIsRecording] = useState(false);
  const [videoURL, setVideoURL] = useState<string | null>(null);
  const [showRecorder, setShowRecorder] = useState(false);
  const [blob, setBlob] = useState<Blob | null>(null);
  const [recordedChunks, setRecordedChunks] = useState<Blob[]>([]);
  const [imageSrc, setImageSrc] = useState<string | null>(null);
  const [permissionError, setPermissionError] = useState<string | null>(null);

  const capture = useCallback(() => {
    const imageSrc = webcamRef.current?.getScreenshot();
    if (imageSrc) {
      setImageSrc(imageSrc);
    }
  }, []);

  const resetRecording = () => {
    setVideoURL(null);
    setIsRecording(false);
    setRecordedChunks([]);
    setBlob(null);
    setImageSrc(null);
    setVideoURL(null);
  };

  const handleRecording = () => {
    resetRecording();
    setShowRecorder(true);
  };

  const handleCancelRecording = () => {
    setShowRecorder(false);
  };

  const startRecording = () => {
    resetRecording();
    const stream = webcamRef.current?.stream;
    if (!stream) return;

    const mediaRecorder = new MediaRecorder(stream, { mimeType: "video/webm" });
    mediaRecorderRef.current = mediaRecorder;

    mediaRecorder.ondataavailable = (event) => {
      if (event.data.size > 0) {
        setRecordedChunks((prev) => [...prev, event.data]);
      }
    };

    mediaRecorder.start();
    setIsRecording(true);

    setTimeout(() => capture(), 15000);
    setTimeout(() => stopRecording(), 30000);
  };

  const stopRecording = () => {
    if (
      mediaRecorderRef.current &&
      mediaRecorderRef.current.state !== "inactive"
    ) {
      mediaRecorderRef.current.stop();
      setIsRecording(false);
    }
  };

  const saveVideo = async () => {
    if (!blob) return;
    const url = URL.createObjectURL(blob);
    console.log("Video URL:", url);
    if (onVideoRecorded) {
      onVideoRecorded(blob);
    }
  };

  useEffect(() => {
    if (!isRecording && recordedChunks.length > 0) {
      const newBlob = new Blob(recordedChunks, { type: "video/webm" });
      setBlob(newBlob);
      const url = URL.createObjectURL(newBlob);
      setVideoURL(url);
      console.log("Captured image:", imageSrc);
    }
  }, [isRecording, recordedChunks]);

  return (
    <div className={styles.container}>
      {prompt && <div className={styles.prompt}>{prompt}</div>}
      {!showRecorder ? (
        <div className={styles.initial}>
          <button
            onClick={handleRecording}
            className={`${styles.recordButton} ${
              isInline ? styles.inline : styles.column
            }`}
          >
            <MonitorPlay color="#fff" className={styles.monitorPlay} />
            <span>RECORD VIDEO</span>
          </button>
          {isCancelButtonVisible && setIsEditingVideo && (
            <CancelButton handleCancel={() => setIsEditingVideo(false)} />
          )}
        </div>
        ) : (
        <>
<<<<<<< HEAD
          {permissionError && (
            <div style={{ color: "red", marginTop: 12 }}>{permissionError}</div>
          )}
          {!videoURL ? (
            <div className={styles.recorder}>
              <Webcam
                ref={webcamRef}
                audio={true}
                mirrored={true}
                screenshotFormat="image/jpeg"
                videoConstraints={true}
                className={styles.webcam}
                onUserMedia={() => {
                  setPermissionError(null);
                  console.log("Webcam stream started");
                }}
                onUserMediaError={(err) => {
                  setPermissionError(
                    "Camera access denied or not available. Please allow camera access and refresh the page."
                  );
                  console.error("Webcam error", err);
                }}
              />
              <button
                onClick={isRecording ? stopRecording : startRecording}
                className={styles.controlButton}
              >
                {isRecording ? "Stop Recording" : "Start Recording"}
              </button>
              <button
                onClick={handleCancelRecording}
                className={styles.recordButton}
              >
                Cancel Recording
              </button>
              <p className={styles.note}>Max duration: 30 seconds</p>
=======
          {permissionError ? (
            <div className={styles.error}>{permissionError}</div>
          ) : !videoURL ? (
            <div className={styles.overlay}>
              <div className={styles.recorder}>
                <Webcam
                  ref={webcamRef}
                  audio={true}
                  mirrored={true}
                  screenshotFormat="image/jpeg"
                  videoConstraints={true}
                  className={styles.webcam}
                  onUserMedia={() => {
                    setPermissionError(null);
                    console.log("Webcam stream started");
                  }}
                  onUserMediaError={err => {
                    setPermissionError(
                      "Camera access denied or not available. Please allow camera access and refresh the page."
                    );
                    console.error("Webcam error", err);
                  }}
                />
                <button
                  onClick={isRecording ? stopRecording : startRecording}
                  className={styles.controlButton}
                >
                  {isRecording ? "Stop Recording" : "Start Recording"}
                </button>
                <CancelButton handleCancel={handleCancelRecording} />
                <p className={styles.note}>Max duration: 30 seconds</p>
              </div>
>>>>>>> 4306ffc9
            </div>
           
          ) : (
           <div className={styles.overlay}> 
            <div className={styles.preview}>
              <video controls src={videoURL} className={styles.video} />
              <div className={styles.actions}>
                <button onClick={saveVideo} className={`${styles.actionButton} ${styles.saveButton}`}>
                  Save Video
                </button>
                <button
                  onClick={() => {
                    setVideoURL(null);
                    setRecordedChunks([]);
                    setBlob(null);
                  }}
                  className={`${styles.actionButton} ${styles.rerecordButton}`}
                >
                  Re-record
                </button>
              </div>
            </div>
           </div>
          )}
        </>
        )}


      
    </div>
  );
};

export default VideoRecorderBubble;<|MERGE_RESOLUTION|>--- conflicted
+++ resolved
@@ -1,10 +1,6 @@
-<<<<<<< HEAD
-"use client";
-=======
 /* eslint-disable max-lines-per-function */
 /* eslint-disable react-hooks/exhaustive-deps */
 'use client';
->>>>>>> 4306ffc9
 import React, { useCallback, useEffect, useRef, useState } from "react";
 import Webcam from "react-webcam";
 import styles from "./VideoRecorderBubble.module.css";
@@ -15,22 +11,12 @@
 interface VideoRecorderBubbleProps {
   onVideoRecorded?: (file: Blob) => void;
   prompt?: string;
-<<<<<<< HEAD
+  setIsEditingVideo?: (isEditing: boolean) => void;
+  isCancelButtonVisible?: boolean;
   isInline?: boolean;
 }
 
-const VideoRecorderBubble: React.FC<VideoRecorderBubbleProps> = ({
-  onVideoRecorded,
-  prompt,
-  isInline=true,
-}) => {
-=======
-  setIsEditingVideo?: (isEditing: boolean) => void;
-  isCancelButtonVisible?: boolean;
-}
-
-const VideoRecorderBubble: React.FC<VideoRecorderBubbleProps> = ({ onVideoRecorded, prompt, setIsEditingVideo, isCancelButtonVisible = true }) => {
->>>>>>> 4306ffc9
+const VideoRecorderBubble: React.FC<VideoRecorderBubbleProps> = ({ onVideoRecorded, prompt, setIsEditingVideo, isCancelButtonVisible = true, isInline = true  }) => {
   const webcamRef = useRef<Webcam>(null);
   const mediaRecorderRef = useRef<MediaRecorder | null>(null);
   const [isRecording, setIsRecording] = useState(false);
@@ -136,44 +122,6 @@
         </div>
         ) : (
         <>
-<<<<<<< HEAD
-          {permissionError && (
-            <div style={{ color: "red", marginTop: 12 }}>{permissionError}</div>
-          )}
-          {!videoURL ? (
-            <div className={styles.recorder}>
-              <Webcam
-                ref={webcamRef}
-                audio={true}
-                mirrored={true}
-                screenshotFormat="image/jpeg"
-                videoConstraints={true}
-                className={styles.webcam}
-                onUserMedia={() => {
-                  setPermissionError(null);
-                  console.log("Webcam stream started");
-                }}
-                onUserMediaError={(err) => {
-                  setPermissionError(
-                    "Camera access denied or not available. Please allow camera access and refresh the page."
-                  );
-                  console.error("Webcam error", err);
-                }}
-              />
-              <button
-                onClick={isRecording ? stopRecording : startRecording}
-                className={styles.controlButton}
-              >
-                {isRecording ? "Stop Recording" : "Start Recording"}
-              </button>
-              <button
-                onClick={handleCancelRecording}
-                className={styles.recordButton}
-              >
-                Cancel Recording
-              </button>
-              <p className={styles.note}>Max duration: 30 seconds</p>
-=======
           {permissionError ? (
             <div className={styles.error}>{permissionError}</div>
           ) : !videoURL ? (
@@ -206,7 +154,6 @@
                 <CancelButton handleCancel={handleCancelRecording} />
                 <p className={styles.note}>Max duration: 30 seconds</p>
               </div>
->>>>>>> 4306ffc9
             </div>
            
           ) : (
