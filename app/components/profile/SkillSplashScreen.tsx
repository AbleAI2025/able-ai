--- conflicted
+++ resolved
@@ -24,11 +24,8 @@
 import Loader from "../shared/Loader";
 import ProfileVideo from "./WorkerProfileVideo";
 import ScreenHeaderWithBack from "../layout/ScreenHeaderWithBack";
-<<<<<<< HEAD
 import { BadgeIcon } from "./GetBadgeIcon";
-=======
 import Qualifications from "./Qualifications";
->>>>>>> eefba21e
 
 async function uploadImageToFirestore(
   file: Blob,
