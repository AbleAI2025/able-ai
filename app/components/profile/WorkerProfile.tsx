--- conflicted
+++ resolved
@@ -4,16 +4,6 @@
 import styles from "./WorkerProfile.module.css";
 
 import {
-<<<<<<< HEAD
-  CalendarDays,
-  BadgeCheck,
-  ThumbsUp,
-  MessageSquare,
-  Edit2,
-} from "lucide-react";
-import {
-=======
->>>>>>> d0107f3a
   updateSocialLinkWorkerProfileAction,
   updateVideoUrlProfileAction,
 } from "@/actions/user/gig-worker-profile";
@@ -52,68 +42,6 @@
   const [showRtwPopup, setShowRtwPopup] = useState(false);
   const [isOpen, setIsOpen] = useState(false);
   const [isSocialModalOpen, setIsSocialModalOpen] = useState(false);
-<<<<<<< HEAD
-
-  const handleVideoUpload = useCallback(
-    async (file: Blob) => {
-      if (!user) {
-        console.error("Missing required parameters for video upload");
-        toast.error("Failed to upload video. Please try again.");
-        return;
-      }
-
-      if (!file || file.size === 0) {
-        console.error("Invalid file for video upload");
-        toast.error("Invalid video file. Please try again.");
-        return;
-      }
-
-      // Check file size (limit to 50MB)
-      const maxSize = 50 * 1024 * 1024; // 50MB
-      if (file.size > maxSize) {
-        toast.error("Video file too large. Please use a file smaller than 50MB.");
-        return;
-      }
-
-      try {
-        const filePath = `workers/${
-          user.uid
-        }/introVideo/introduction-${encodeURI(user.email ?? user.uid)}.webm`;
-        const fileStorageRef = storageRef(getStorage(firebaseApp), filePath);
-        const uploadTask = uploadBytesResumable(fileStorageRef, file);
-
-        uploadTask.on(
-          "state_changed",
-          (snapshot) => {
-            const progress =
-              (snapshot.bytesTransferred / snapshot.totalBytes) * 100;
-            // Progress handling if needed
-          },
-          (error) => {
-            console.error("Upload failed:", error);
-            toast.error("Video upload failed. Please try again.");
-          },
-          () => {
-            getDownloadURL(uploadTask.snapshot.ref)
-              .then((downloadURL) => {
-                updateVideoUrlProfileAction(downloadURL, user.token);
-                toast.success("Video upload successfully");
-              })
-              .catch((error) => {
-                console.error("Failed to get download URL:", error);
-                toast.error("Failed to get video URL. Please try again.");
-              });
-          }
-        );
-      } catch (error) {
-        console.error("Video upload error:", error);
-        toast.error("Failed to upload video. Please try again.");
-      }
-    },
-    [user]
-  );
-=======
->>>>>>> d0107f3a
 
   useEffect(() => {
     if (workerProfile && workerProfile.id) {
@@ -184,43 +112,10 @@
       </div>
       {/* RTW Verification Popup */}
       {showRtwPopup && (
-<<<<<<< HEAD
-        <div className={styles.overlay}>
-          <div className={styles.popup}>
-            <div className={styles.title}>
-              To adhere to UK law, we need to confirm you have the legal right
-              to work.
-            </div>
-            <div className={styles.title}>Are you a</div>
-
-            <div className={styles.buttons}>
-              <button
-                className={styles.button}
-                onClick={() => setShowRtwPopup(false)}
-              >
-                UK national
-              </button>
-              <span className={styles.orText}>Or</span>
-              <button
-                className={styles.button}
-                onClick={() =>
-                  (window.location.href =
-                    `/user/${user?.uid}/worker/rtw`)
-                }
-              >
-                Non UK national
-              </button>
-            </div>
-
-            <CancelButton handleCancel={() => setShowRtwPopup(false)} />
-          </div>
-        </div>
-=======
         <RTWPopup
           onClose={() => setShowRtwPopup(false)}
           userId={user?.uid || ""}
         />
->>>>>>> d0107f3a
       )}
       {/* Edit Name Modal */}
       {isOpen && (
