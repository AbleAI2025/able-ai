"use client";

import { useState } from "react";
import Link from "next/link";
import VideoRecorderBubble from "@/app/components/onboarding/VideoRecorderBubble";
import styles from "./WorkerProfileVideo.module.css";
import { MonitorPlay, Pencil, Video, X } from "lucide-react";

interface ProfileVideoProps {
  videoUrl?: string | null;
  isSelfView: boolean;
  onVideoUpload: (file: Blob) => void;
}

export default function ProfileVideo({
  videoUrl,
  isSelfView,
  onVideoUpload,
}: ProfileVideoProps) {
  const [isEditingVideo, setIsEditingVideo] = useState(false);

  // 🎥 Empty state (no video uploaded yet)
  if (!videoUrl && !isEditingVideo) {
    return isSelfView ? (
      <div className={styles.emptyContainer}>
        <h3>Please, introduce yourself</h3>
        <VideoRecorderBubble
          key={1}
          onVideoRecorded={onVideoUpload}
          setIsEditingVideo={setIsEditingVideo}
          isCancelButtonVisible={false}
        />
      </div>
    ) : (
      <p className={styles.emptyMessage}>User has not uploaded a presentation</p>
    );
  }

  // 🎥 Show recorder if editing
  if (isEditingVideo) {
    return (
      <div className={styles.recorderWrapper}>
        <VideoRecorderBubble
          key={2}
          onVideoRecorded={(video) => {
            onVideoUpload(video);
            setIsEditingVideo(false);
          }}
          setIsEditingVideo={setIsEditingVideo}
        />
      </div>
    );
  }

  // 🎥 Show existing video
  return (
    <div className={styles.videoWrapper}>
      <Link
        href={videoUrl!}
        target="_blank"
        rel="noopener noreferrer"
        className={styles.videoLink}
      >
        <video
          className={styles.videoPlayer}
          preload="metadata"
          muted
          poster="/video-placeholder.jpg"
        >
          <source src={videoUrl! + "#t=0.1"} type="video/webm" />
        </video>
        {videoUrl && <MonitorPlay color="#fff" size={50} className={styles.monitorPlay} />}
      </Link>
<<<<<<< HEAD

      {isSelfView && (
        <div style={{ marginTop: "8px" }}>
          <button
            onClick={() => setIsEditingVideo(true)}
            style={{
              padding: "6px 12px",
              backgroundColor: "#0070f3",
              color: "white",
              border: "none",
              borderRadius: "4px",
              cursor: "pointer",
            }}
          >
            Re-SHOOT
          </button>
        </div>
      )}

      {isEditingVideo && (
        <div style={{ marginTop: "12px" }}>
          <VideoRecorderBubble
            key={2}
            onVideoRecorded={(video) => {
              onVideoUpload(video);
              setIsEditingVideo(false);
            }}
          />
        </div>
=======
      {isSelfView && videoUrl && (
        <button
          onClick={() => setIsEditingVideo(true)}
          className={styles.editIconButton}
          aria-label="Edit video"
        >
          <Pencil size={18} />
        </button>
>>>>>>> a1520323
      )}
    </div>
  );
}<|MERGE_RESOLUTION|>--- conflicted
+++ resolved
@@ -71,37 +71,6 @@
         </video>
         {videoUrl && <MonitorPlay color="#fff" size={50} className={styles.monitorPlay} />}
       </Link>
-<<<<<<< HEAD
-
-      {isSelfView && (
-        <div style={{ marginTop: "8px" }}>
-          <button
-            onClick={() => setIsEditingVideo(true)}
-            style={{
-              padding: "6px 12px",
-              backgroundColor: "#0070f3",
-              color: "white",
-              border: "none",
-              borderRadius: "4px",
-              cursor: "pointer",
-            }}
-          >
-            Re-SHOOT
-          </button>
-        </div>
-      )}
-
-      {isEditingVideo && (
-        <div style={{ marginTop: "12px" }}>
-          <VideoRecorderBubble
-            key={2}
-            onVideoRecorded={(video) => {
-              onVideoUpload(video);
-              setIsEditingVideo(false);
-            }}
-          />
-        </div>
-=======
       {isSelfView && videoUrl && (
         <button
           onClick={() => setIsEditingVideo(true)}
@@ -110,7 +79,6 @@
         >
           <Pencil size={18} />
         </button>
->>>>>>> a1520323
       )}
     </div>
   );
