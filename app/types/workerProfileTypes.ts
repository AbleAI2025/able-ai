--- conflicted
+++ resolved
@@ -70,12 +70,8 @@
   id: string;
   userId?: string | undefined;
   location?: string | undefined;
-<<<<<<< HEAD
-  user: {
+  user?: {
     fullName: string | undefined;
-  }
-=======
-  user?: {
     rtwStatus?:
       | "NOT_SUBMITTED"
       | "PENDING"
@@ -87,7 +83,6 @@
       | "REJECTED"
       | undefined;
   };
->>>>>>> eefba21e
 
   fullBio: string | undefined;
   privateNotes?: string;
