--- conflicted
+++ resolved
@@ -2,13 +2,8 @@
 
 import { db } from "@/lib/drizzle/db";
 import { eq } from "drizzle-orm";
-<<<<<<< HEAD
-import { gigStatusEnum, UsersTable, GigsTable, GigWorkerProfilesTable } from "@/lib/drizzle/schema";
-import { isWorkerWithinDistance, parseCoordinates, calculateDistance } from "@/lib/utils/distance";
-=======
 import { UsersTable, GigsTable } from "@/lib/drizzle/schema";
 import { parseCoordinates, calculateDistance } from "@/lib/utils/distance";
->>>>>>> a6b8ae32
 
 // Constants
 const DEFAULT_GIG_SEARCH_RADIUS_KM = 30;
