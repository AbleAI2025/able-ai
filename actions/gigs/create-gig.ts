"use server";

import { db } from "@/lib/drizzle/db";
import { eq } from "drizzle-orm";
import { GigsTable, UsersTable, gigStatusEnum, moderationStatusEnum } from "@/lib/drizzle/schema";

type CreateGigInput = {
  userId: string; // Firebase UID
  gigDescription: string;
  additionalInstructions?: string;
  hourlyRate: number | string;
  gigLocation?: string | { lat?: number; lng?: number; formatted_address?: string; address?: string; [key: string]: any };
  gigDate: string; // YYYY-MM-DD
  gigTime?: string; // HH:mm (24h) or time range like "12:00-14:30"
  discountCode?: string;
};

type CreateGigResult = {
  status: number;
  gigId?: string;
  error?: string;
};

function coerceNumber(value: number | string | undefined, fallback = 0): number {
  if (value === undefined || value === null) return fallback;
  const num = typeof value === "number" ? value : parseFloat(value);
  return Number.isFinite(num) ? num : fallback;
}

function buildDateTime(gigDate: string, gigTime?: string): { startTime: Date; endTime: Date; duration: number } {
  console.log('buildDateTime debug - gigDate:', gigDate, 'gigTime:', gigTime);
  
  // Check if gigTime is a time range with " to " (AI formatted)
  if (gigTime && gigTime.includes(' to ')) {
    const timeRangeMatch = gigTime.match(/^(\d{1,2}):(\d{2})\s*to\s*(\d{1,2}):(\d{2})$/);
    if (timeRangeMatch) {
      const startHours = parseInt(timeRangeMatch[1], 10);
      const startMinutes = parseInt(timeRangeMatch[2], 10);
      const endHours = parseInt(timeRangeMatch[3], 10);
      const endMinutes = parseInt(timeRangeMatch[4], 10);
      
      const startTime = new Date(`${gigDate}T${startHours.toString().padStart(2, '0')}:${startMinutes.toString().padStart(2, '0')}:00`);
      const endTime = new Date(`${gigDate}T${endHours.toString().padStart(2, '0')}:${endMinutes.toString().padStart(2, '0')}:00`);
      
      // Calculate duration in hours
      const durationMs = endTime.getTime() - startTime.getTime();
      const duration = durationMs / (1000 * 60 * 60);
      
      console.log('buildDateTime debug - parsed time range:', { startTime, endTime, duration });
      return { startTime, endTime, duration };
    }
  }
  
  // Check if gigTime is a time range with dash (e.g., "12:00-14:30")
  if (gigTime && gigTime.includes('-')) {
    const timeRangeMatch = gigTime.match(/^(\d{1,2}):(\d{2})\s*[-–]\s*(\d{1,2}):(\d{2})$/);
    if (timeRangeMatch) {
      const startHours = parseInt(timeRangeMatch[1], 10);
      const startMinutes = parseInt(timeRangeMatch[2], 10);
      const endHours = parseInt(timeRangeMatch[3], 10);
      const endMinutes = parseInt(timeRangeMatch[4], 10);
      
      const startTime = new Date(`${gigDate}T${startHours.toString().padStart(2, '0')}:${startMinutes.toString().padStart(2, '0')}:00`);
      const endTime = new Date(`${gigDate}T${endHours.toString().padStart(2, '0')}:${endMinutes.toString().padStart(2, '0')}:00`);
      
      // Calculate duration in hours
      const durationMs = endTime.getTime() - startTime.getTime();
      const duration = durationMs / (1000 * 60 * 60);
      
      console.log('buildDateTime debug - parsed dash time range:', { startTime, endTime, duration });
      return { startTime, endTime, duration };
    }
  }
  
  // Handle single time in 24-hour format (e.g., "14:30")
  if (gigTime && /^\d{1,2}:\d{2}$/.test(gigTime)) {
    const time = gigTime;
    const startTime = new Date(`${gigDate}T${time}:00`);
    const endTime = new Date(startTime.getTime() + 2 * 60 * 60 * 1000); // default 2h
    const duration = 2; // default 2 hours
    
    console.log('buildDateTime debug - parsed single time:', { startTime, endTime, duration });
    return { startTime, endTime, duration };
  }
  
  // Fallback to default time
  console.log('buildDateTime debug - using default time 09:00-11:00');
  const startTime = new Date(`${gigDate}T09:00:00`);
  const endTime = new Date(`${gigDate}T11:00:00`);
  const duration = 2; // default 2 hours
  
  return { startTime, endTime, duration };
}

export async function createGig(input: CreateGigInput): Promise<CreateGigResult> {
  try {
    const { userId, gigDescription, additionalInstructions, hourlyRate, gigLocation, gigDate, gigTime, discountCode} = input;

    if (!userId) return { status: 400, error: "Missing userId" };
    if (!gigDescription) return { status: 400, error: "Missing gigDescription" };
    if (!gigDate) return { status: 400, error: "Missing gigDate" };

    const user = await db.query.UsersTable.findFirst({
      where: eq(UsersTable.firebaseUid, userId),
      columns: { id: true },
    });
    if (!user) return { status: 404, error: "User not found" };

    const { startTime, endTime, duration } = buildDateTime(gigDate, gigTime);
    const rate = coerceNumber(hourlyRate, 0);

    // Process location data to store coordinates in addressJson and readable text in exactLocation
    let processedLocation: string | null = null;
    let addressJsonData: any = null;

    if (gigLocation) {
      console.log('Create gig debug - received gigLocation:', gigLocation);
      console.log('Create gig debug - gigLocation type:', typeof gigLocation);
      
      if (typeof gigLocation === 'object' && gigLocation !== null) {
        const locationObj = gigLocation as any;
        console.log('Create gig debug - processing location object:', locationObj);
        
        // Store the full object in addressJson for future reference
        addressJsonData = locationObj;
        
        // Extract the most useful display format for exactLocation
        if (locationObj.lat && locationObj.lng && typeof locationObj.lat === 'number' && typeof locationObj.lng === 'number') {
          // Priority 1: Coordinates (most precise) - store in addressJson, show readable format
          processedLocation = `Coordinates: ${locationObj.lat.toFixed(6)}, ${locationObj.lng.toFixed(6)}`;
          console.log('Create gig debug - extracted coordinates:', processedLocation);
        } else if (locationObj.formatted_address) {
          // Priority 2: Formatted address
          processedLocation = locationObj.formatted_address;
          console.log('Create gig debug - extracted formatted_address:', processedLocation);
        } else if (locationObj.address) {
          // Priority 3: Address field
          processedLocation = locationObj.address;
          console.log('Create gig debug - extracted address:', processedLocation);
        } else {
          // Priority 4: Build from components
          const parts = [];
          if (locationObj.street_number) parts.push(locationObj.street_number);
          if (locationObj.route) parts.push(locationObj.route);
          if (locationObj.locality) parts.push(locationObj.locality);
          if (locationObj.administrative_area_level_1) parts.push(locationObj.administrative_area_level_1);
          if (locationObj.postal_code) parts.push(locationObj.postal_code);
          if (locationObj.country) parts.push(locationObj.country);
          
          if (parts.length > 0) {
            processedLocation = parts.join(', ');
            console.log('Create gig debug - built address from components:', processedLocation);
          }
        }
      } else if (typeof gigLocation === 'string') {
        console.log('Create gig debug - processing location string:', gigLocation);
        
        // Check if it's already a formatted location string
        if (gigLocation.includes(',') && !gigLocation.includes('[object Object]')) {
          processedLocation = gigLocation;
          console.log('Create gig debug - using string as-is:', processedLocation);
        } else if (gigLocation.match(/^-?\d+\.\d+,\s*-?\d+\.\d+$/)) {
          // It's coordinates, format them nicely
          processedLocation = `Coordinates: ${gigLocation}`;
          console.log('Create gig debug - formatted coordinates:', processedLocation);
        } else if (gigLocation.startsWith('http')) {
          // It's a URL, store as-is
          processedLocation = gigLocation;
          console.log('Create gig debug - using URL as-is:', processedLocation);
        } else {
          // Generic string, use as-is
          processedLocation = gigLocation;
          console.log('Create gig debug - using generic string:', processedLocation);
        }
      }
      
      console.log('Create gig debug - final processedLocation:', processedLocation);
      console.log('Create gig debug - final addressJsonData:', addressJsonData);
    } else {
      console.log('Create gig debug - no gigLocation provided');
    }

    // Ensure we never store problematic values
    if (processedLocation === '[object Object]' || processedLocation?.includes('[object Object]')) {
      console.warn('CreateGig warning - caught problematic location value, using fallback');
      processedLocation = 'Location coordinates or address available';
    }

    // Additional safety check - ensure we always have a valid location string
    if (!processedLocation || processedLocation.trim() === '') {
      processedLocation = 'Location details provided';
    }

    console.log('CreateGig debug - original gigLocation:', gigLocation);
    console.log('CreateGig debug - processed location:', processedLocation);
    console.log('CreateGig debug - addressJson data:', addressJsonData);

    const insertData = {
      buyerUserId: user.id,
      titleInternal: gigDescription.slice(0, 255) || "Gig Request",
      fullDescription: additionalInstructions || null,
      exactLocation: processedLocation,
      addressJson: addressJsonData,
      startTime,
      endTime,
      agreedRate: rate.toString(), // Convert to string as expected by the schema
      estimatedHours: duration.toString(), // Convert to string as expected by the schema
      promoCodeApplied: discountCode || null, // Add discount code if provided
      // Explicit status values to avoid NULL constraint violations
      statusInternal: gigStatusEnum.enumValues[0], // "PENDING_WORKER_ACCEPTANCE"
      moderationStatus: moderationStatusEnum.enumValues[0], // "PENDING"
      // Leave totals/fees null for now; can be computed later
    };

    console.log('CreateGig debug - insert data:', insertData);

<<<<<<< HEAD
    const [inserted] = await db
      .insert(GigsTable)
      .values(insertData)
      .returning({ id: GigsTable.id });

    if (!inserted?.id) return { status: 500, error: "Failed to create gig" };

    return { status: 200, gigId: inserted.id };
  } catch (error: unknown) {
=======
    try {
      const [inserted] = await db
        .insert(GigsTable)
        .values(insertData)
        .returning({ id: GigsTable.id });

      console.log('CreateGig debug - inserted result:', inserted);

      if (!inserted?.id) return { status: 500, error: "Failed to create gig" };

      return { status: 200, gigId: inserted.id };
    } catch (dbError: any) {
      console.error('CreateGig database error:', dbError);
      console.error('CreateGig database error details:', {
        message: dbError.message,
        code: dbError.code,
        detail: dbError.detail,
        hint: dbError.hint,
        constraint: dbError.constraint
      });
      return { status: 500, error: `Database error: ${dbError.message}` };
    }
  } catch (error: any) {
>>>>>>> 7bce4d5d
    console.error("Error creating gig:", error);
    return { status: 500, error: error instanceof Error ? error.message : "Unknown error" };
  }
}

<|MERGE_RESOLUTION|>--- conflicted
+++ resolved
@@ -214,17 +214,6 @@
 
     console.log('CreateGig debug - insert data:', insertData);
 
-<<<<<<< HEAD
-    const [inserted] = await db
-      .insert(GigsTable)
-      .values(insertData)
-      .returning({ id: GigsTable.id });
-
-    if (!inserted?.id) return { status: 500, error: "Failed to create gig" };
-
-    return { status: 200, gigId: inserted.id };
-  } catch (error: unknown) {
-=======
     try {
       const [inserted] = await db
         .insert(GigsTable)
@@ -248,7 +237,6 @@
       return { status: 500, error: `Database error: ${dbError.message}` };
     }
   } catch (error: any) {
->>>>>>> 7bce4d5d
     console.error("Error creating gig:", error);
     return { status: 500, error: error instanceof Error ? error.message : "Unknown error" };
   }
