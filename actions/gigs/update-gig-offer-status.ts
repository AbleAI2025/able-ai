"use server";

import { db } from "@/lib/drizzle/db";
import { and, eq } from "drizzle-orm";
import { GigsTable, gigStatusEnum, UsersTable } from "@/lib/drizzle/schema";
import { cancelRelatedPayments } from "@/lib/stripe/cancel-related-payments";

export interface CancelPaymentsParams {
  id: string;
  stripePaymentIntentId: string | null;
  stripeChargeId: string | null;
}

const ACCEPTED = gigStatusEnum.enumValues[2];
const CANCELLED_BY_BUYER = gigStatusEnum.enumValues[10];
const CANCELLED_BY_WORKER = gigStatusEnum.enumValues[11];

const getNewStatus = (action: 'accept' | 'cancel' | 'start' | 'complete', role: 'buyer' | 'worker') => {
  if (action === 'accept') return ACCEPTED;
  return role === 'buyer' ? CANCELLED_BY_BUYER : CANCELLED_BY_WORKER;
};

export async function updateGigOfferStatus({ gigId, userId, role, action }: { gigId: string; userId: string; role: 'buyer' | 'worker'; action: 'accept' | 'cancel' | 'start' | 'complete'; isViewQA?: boolean; }) {

  try {
    console.log('🔍 DEBUG: updateGigOfferStatus called with:', { gigId, userId, role, action });
    
    const user = await db.query.UsersTable.findFirst({
      where: eq(UsersTable.firebaseUid, userId),
      columns: {
        id: true,
        firebaseUid: true,
        fullName: true,
      }
    });

    console.log('🔍 DEBUG: User lookup result:', { found: !!user, userId: user?.id, firebaseUid: user?.firebaseUid, fullName: user?.fullName });

    if (!user) {
      return { error: 'User is not found', status: 404 };
    }

    const newStatus = getNewStatus(action, role);
<<<<<<< HEAD

    // For declining offers, we need to check if the gig exists and is available for the worker
    // For accepting offers, we need to assign the worker to the gig
    if (action === 'cancel' && role === 'worker') {
=======
    
    if (action === 'accept' && role === 'worker') {
      // For accepting offers, assign the worker to the gig and update status
      console.log('🔍 DEBUG: Accepting gig offer - assigning worker to gig');
      await db.update(GigsTable)
        .set({ 
          statusInternal: newStatus,
          workerUserId: user.id,
          updatedAt: new Date()
        })
        .where(eq(GigsTable.id, gigId));
      console.log('🔍 DEBUG: Gig offer accepted successfully');
    } else if (action === 'cancel' && role === 'worker') {
>>>>>>> a6b8ae32
      // For declining, we just update the status without requiring worker assignment
      console.log('🔍 DEBUG: Cancelling gig offer');
      await db.update(GigsTable)
        .set({ statusInternal: newStatus })
        .where(eq(GigsTable.id, gigId));
      console.log('🔍 DEBUG: Gig offer cancelled successfully');
    } else {
      // For other actions, use the original logic
      console.log('🔍 DEBUG: Updating gig status for other action');
      const gigUserIdCondition = role === 'buyer' ? GigsTable.buyerUserId : GigsTable.workerUserId;
      await db.update(GigsTable)
        .set({ statusInternal: newStatus })
        .where(and(eq(GigsTable.id, gigId), eq(gigUserIdCondition, user.id)));
      console.log('🔍 DEBUG: Gig status updated successfully');
    }

    if (action === 'cancel') {
      await cancelRelatedPayments(gigId);
    }

    return { status: 200 };

  } catch (error: unknown) {
    console.error("Error updating gig:", error);
    return { error: error instanceof Error ? error.message : 'Unknown error updating gig', status: 500 };
  }
}<|MERGE_RESOLUTION|>--- conflicted
+++ resolved
@@ -41,12 +41,6 @@
     }
 
     const newStatus = getNewStatus(action, role);
-<<<<<<< HEAD
-
-    // For declining offers, we need to check if the gig exists and is available for the worker
-    // For accepting offers, we need to assign the worker to the gig
-    if (action === 'cancel' && role === 'worker') {
-=======
     
     if (action === 'accept' && role === 'worker') {
       // For accepting offers, assign the worker to the gig and update status
@@ -60,7 +54,6 @@
         .where(eq(GigsTable.id, gigId));
       console.log('🔍 DEBUG: Gig offer accepted successfully');
     } else if (action === 'cancel' && role === 'worker') {
->>>>>>> a6b8ae32
       // For declining, we just update the status without requiring worker assignment
       console.log('🔍 DEBUG: Cancelling gig offer');
       await db.update(GigsTable)
