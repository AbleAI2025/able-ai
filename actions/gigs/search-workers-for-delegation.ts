--- conflicted
+++ resolved
@@ -81,24 +81,16 @@
       return { error: 'Gig not found', status: 404 };
   }
 
-<<<<<<< HEAD
-    // Check if gig is in a state that allows delegation
-    const allowedStatuses = ['PENDING_WORKER_ACCEPTANCE', 'ACCEPTED', 'IN_PROGRESS', "DECLINED_BY_WORKER"];
-    
-    if (!allowedStatuses.includes(gig.statusInternal)) {
-      return { 
-=======
   // Verify user is either the buyer or the assigned worker of this gig
   if (gig.buyerUserId !== user.id && gig.workerUserId !== user.id) {
       return { error: ERROR_CODES.DELEGATE.message, status: ERROR_CODES.DELEGATE.code };
   }
 
   // Check if gig is in a state that allows delegation
-  const allowedStatuses = ['PENDING_WORKER_ACCEPTANCE', 'ACCEPTED', 'IN_PROGRESS'];
+  const allowedStatuses = ['PENDING_WORKER_ACCEPTANCE', 'ACCEPTED', 'IN_PROGRESS', "DECLINED_BY_WORKER"];
 
   if (!allowedStatuses.includes(gig.statusInternal)) {
     return { 
->>>>>>> f26c5b42
         error: `Cannot delegate gig with status: ${gig.statusInternal}`, 
         status: 400 
       };
