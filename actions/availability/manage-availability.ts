"use server";

import { db } from "@/lib/drizzle/db";
import { UsersTable } from "@/lib/drizzle/schema/users";
import { WorkerAvailabilityTable } from "@/lib/drizzle/schema/availability";
import { eq } from "drizzle-orm";
import { AvailabilitySlot, AvailabilityFormData } from "@/app/types/AvailabilityTypes";
import { revalidatePath } from "next/cache";

export async function getWorkerAvailability(userId: string) {
  try {
    const user = await db.query.UsersTable.findFirst({
      where: eq(UsersTable.firebaseUid, userId),
    });

    if (!user) {
      console.log('getWorkerAvailability: User not found for userId:', userId);
      return { error: "User not found", availability: [] };
    }

    // Use the WorkerAvailabilityTable instead of GigWorkerProfilesTable
    const availabilitySlots = await db.query.WorkerAvailabilityTable.findMany({
      where: eq(WorkerAvailabilityTable.userId, user.id),
    });

    console.log('getWorkerAvailability: availabilitySlots from WorkerAvailabilityTable:', availabilitySlots);

    // Convert the database records to AvailabilitySlot format
    const availability: AvailabilitySlot[] = availabilitySlots.map(slot => ({
      id: slot.id,
      startTime: slot.startTimeStr || '09:00',
      endTime: slot.endTimeStr || '17:00',
      days: slot.days as string[] || [],
      frequency: (slot.frequency || 'never') as "never" | "weekly" | "biweekly" | "monthly",
      ends: (slot.ends || 'never') as "never" | "on_date" | "after_occurrences",
      startDate: slot.startDate || undefined,
      endDate: slot.endDate || undefined,
      occurrences: slot.occurrences || undefined,
      notes: slot.notes || undefined,
      createdAt: slot.createdAt,
      updatedAt: slot.updatedAt,
    }));

    console.log('getWorkerAvailability: converted availability:', availability);
    
    return { availability };
  } catch (error) {
    console.error("Error fetching availability:", error);
    return { error: "Failed to fetch availability", availability: [] };
  }
}

export async function createAvailabilitySlot(userId: string, data: AvailabilityFormData) {
  try {
    console.log('createAvailabilitySlot called with userId:', userId);
    console.log('createAvailabilitySlot called with data:', data);
    console.log('createAvailabilitySlot data structure:', {
      startTime: data.startTime,
      endTime: data.endTime,
      days: data.days,
      frequency: data.frequency,
      ends: data.ends,
      startDate: data.startDate,
      endDate: data.endDate,
      occurrences: data.occurrences,
      notes: data.notes
    });
    
    // Validate required fields
    if (!data.startTime || !data.endTime || !data.days || !data.frequency || !data.ends) {
      console.error('createAvailabilitySlot: Missing required fields:', {
        startTime: !!data.startTime,
        endTime: !!data.endTime,
        days: !!data.days,
        frequency: !!data.frequency,
        ends: !!data.ends
      });
      return { error: "Missing required fields" };
    }
    
    // Validate data types
    if (!Array.isArray(data.days)) {
      console.error('createAvailabilitySlot: days is not an array:', data.days);
      return { error: "Days must be an array" };
    }
    
    if (data.days.length === 0) {
      console.error('createAvailabilitySlot: days array is empty');
      return { error: "At least one day must be selected" };
    }
    
    console.log('createAvailabilitySlot: All validations passed, proceeding with database operations');
    
    const user = await db.query.UsersTable.findFirst({
      where: eq(UsersTable.firebaseUid, userId),
    });

    if (!user) {
      console.log('createAvailabilitySlot: User not found for userId:', userId);
      return { error: "User not found" };
    }

    console.log('createAvailabilitySlot: Found user:', user.id);

    // Insert directly into WorkerAvailabilityTable
    console.log('createAvailabilitySlot: About to insert into WorkerAvailabilityTable with data:', {
      userId: user.id,
      days: data.days,
      frequency: data.frequency,
      startDate: data.startDate,
      startTimeStr: data.startTime,
      endTimeStr: data.endTime,
      ends: data.ends,
      occurrences: data.occurrences,
      endDate: data.endDate,
      notes: data.notes,
<<<<<<< HEAD
    });

    console.log('createAvailabilitySlot: Data types:', {
      startDate: typeof data.startDate,
      endDate: typeof data.endDate,
      startTime: typeof data.startTime,
      endTime: typeof data.endTime,
    });

=======
    });

    console.log('createAvailabilitySlot: Data types:', {
      startDate: typeof data.startDate,
      endDate: typeof data.endDate,
      startTime: typeof data.startTime,
      endTime: typeof data.endTime,
    });

>>>>>>> 1015fcca
    let newSlot;
    try {
      // Create proper timestamps for the required fields
      const createTimestamp = (timeStr: string) => {
        const [hours, minutes] = timeStr.split(':').map(Number);
        const date = new Date();
        date.setHours(hours, minutes, 0, 0);
        return date;
      };

      [newSlot] = await db.insert(WorkerAvailabilityTable).values({
        userId: user.id,
        days: data.days,
        frequency: data.frequency as "never" | "weekly" | "biweekly" | "monthly",
        startDate: data.startDate,
        startTimeStr: data.startTime,
        endTimeStr: data.endTime,
        // Convert time strings to timestamp for the required fields
        startTime: createTimestamp(data.startTime),
        endTime: createTimestamp(data.endTime),
        ends: data.ends,
        occurrences: data.occurrences,
        endDate: data.endDate || null,
        notes: data.notes,
        createdAt: new Date(),
        updatedAt: new Date(),
      }).returning();
    } catch (dbError) {
      console.error('createAvailabilitySlot: Database insert error:', dbError);
      console.error('createAvailabilitySlot: Database error details:', {
        message: dbError instanceof Error ? dbError.message : 'Unknown error',
        stack: dbError instanceof Error ? dbError.stack : undefined,
        error: dbError
      });
      return { 
        error: "Failed to create availability slot", 
        details: dbError instanceof Error ? dbError.message : 'Unknown database error',
        errorType: 'database_error'
      };
    }

    console.log('createAvailabilitySlot: Created new slot in WorkerAvailabilityTable:', newSlot);

    revalidatePath(`/user/${userId}/worker/calendar`);
    return { success: true, slot: newSlot };
  } catch (error) {
    console.error("Error creating availability slot:", error);
    console.error("Error details:", {
      message: error instanceof Error ? error.message : 'Unknown error',
      stack: error instanceof Error ? error.stack : undefined,
      error: error
    });
    return { 
      error: "Failed to create availability slot",
      details: error instanceof Error ? error.message : 'Unknown error',
      errorType: 'general_error'
    };
  }
}

export async function updateAvailabilitySlot(userId: string, slotId: string, data: AvailabilityFormData) {
  try {
    console.log('updateAvailabilitySlot called with userId:', userId);
    console.log('updateAvailabilitySlot called with slotId:', slotId);
    console.log('updateAvailabilitySlot called with data:', data);
    
    // Validate required fields
    if (!data.startTime || !data.endTime) {
      console.error('updateAvailabilitySlot: Missing required time fields');
      return { error: "Missing required time fields" };
    }
    
    const user = await db.query.UsersTable.findFirst({
      where: eq(UsersTable.firebaseUid, userId),
    });

    if (!user) {
      console.log('updateAvailabilitySlot: User not found for userId:', userId);
      return { error: "User not found" };
    }

<<<<<<< HEAD
    console.log('updateAvailabilitySlot: Found user:', user.id);

    // Validate that the slot exists and belongs to the user
    const existingSlot = await db.query.WorkerAvailabilityTable.findFirst({
      where: eq(WorkerAvailabilityTable.id, slotId),
    });

    if (!existingSlot) {
      console.log('updateAvailabilitySlot: Slot not found for slotId:', slotId);
      return { error: "Availability slot not found" };
    }

    if (existingSlot.userId !== user.id) {
      console.log('updateAvailabilitySlot: Slot does not belong to user');
      return { error: "Access denied" };
    }

    // Create proper timestamps for the required fields
    const createTimestamp = (timeStr: string) => {
      const [hours, minutes] = timeStr.split(':').map(Number);
      const date = new Date();
      date.setHours(hours, minutes, 0, 0);
      return date;
    };

    // Prepare update data
    const updateData: any = {
      days: data.days,
      frequency: data.frequency as "never" | "weekly" | "biweekly" | "monthly",
      startDate: data.startDate,
      startTimeStr: data.startTime,
      endTimeStr: data.endTime,
      // Convert time strings to timestamp for the required fields
      startTime: createTimestamp(data.startTime),
      endTime: createTimestamp(data.endTime),
      ends: data.ends,
      occurrences: data.occurrences,
      endDate: data.endDate || null,
      notes: data.notes,
      updatedAt: new Date(),
    };

    console.log('updateAvailabilitySlot: About to update with data:', updateData);

    // Update the slot in WorkerAvailabilityTable
    const [updatedSlot] = await db.update(WorkerAvailabilityTable)
      .set(updateData)
=======
    // Update the slot in WorkerAvailabilityTable
    const [updatedSlot] = await db.update(WorkerAvailabilityTable)
      .set({
        days: data.days,
        frequency: data.frequency as "never" | "weekly" | "biweekly" | "monthly",
        startDate: data.startDate,
        startTimeStr: data.startTime,
        endTimeStr: data.endTime,
        ends: data.ends,
        occurrences: data.occurrences,
        endDate: data.endDate,
        notes: data.notes,
        updatedAt: new Date(),
      })
>>>>>>> 1015fcca
      .where(eq(WorkerAvailabilityTable.id, slotId))
      .returning();

    if (!updatedSlot) {
<<<<<<< HEAD
      console.log('updateAvailabilitySlot: Failed to update slot');
      return { error: "Failed to update availability slot" };
    }

    console.log('updateAvailabilitySlot: Successfully updated slot:', updatedSlot);
=======
      return { error: "Availability slot not found" };
    }
>>>>>>> 1015fcca

    revalidatePath(`/user/${userId}/worker/calendar`);
    return { success: true, slot: updatedSlot };
  } catch (error) {
    console.error("Error updating availability slot:", error);
    console.error("Error details:", {
      message: error instanceof Error ? error.message : 'Unknown error',
      stack: error instanceof Error ? error.stack : undefined,
      error: error
    });
    return { 
      error: "Failed to update availability slot",
      details: error instanceof Error ? error.message : 'Unknown error',
      errorType: 'update_error'
    };
  }
}

export async function deleteAvailabilitySlot(userId: string, slotId: string) {
  try {
    const user = await db.query.UsersTable.findFirst({
      where: eq(UsersTable.firebaseUid, userId),
    });

    if (!user) {
      return { error: "User not found" };
    }

    // Delete the slot from WorkerAvailabilityTable
    const deletedSlot = await db.delete(WorkerAvailabilityTable)
      .where(eq(WorkerAvailabilityTable.id, slotId))
      .returning();

    if (deletedSlot.length === 0) {
      return { error: "Availability slot not found" };
    }

    revalidatePath(`/user/${userId}/worker/calendar`);
    return { success: true };
  } catch (error) {
    console.error("Error deleting availability slot:", error);
    return { error: "Failed to delete availability slot" };
  }
}

export async function clearAllAvailability(userId: string) {
  try {
    const user = await db.query.UsersTable.findFirst({
      where: eq(UsersTable.firebaseUid, userId),
    });

    if (!user) {
      return { error: "User not found" };
    }

    // Delete all availability slots for this user from WorkerAvailabilityTable
    await db.delete(WorkerAvailabilityTable)
      .where(eq(WorkerAvailabilityTable.userId, user.id));

    revalidatePath(`/user/${userId}/worker/calendar`);
    return { success: true };
  } catch (error) {
    console.error("Error clearing availability:", error);
    return { error: "Failed to clear availability" };
  }
}<|MERGE_RESOLUTION|>--- conflicted
+++ resolved
@@ -1,6 +1,8 @@
 "use server";
 
 import { db } from "@/lib/drizzle/db";
+import { UsersTable } from "@/lib/drizzle/schema/users";
+import { WorkerAvailabilityTable } from "@/lib/drizzle/schema/availability";
 import { UsersTable } from "@/lib/drizzle/schema/users";
 import { WorkerAvailabilityTable } from "@/lib/drizzle/schema/availability";
 import { eq } from "drizzle-orm";
@@ -15,9 +17,13 @@
 
     if (!user) {
       console.log('getWorkerAvailability: User not found for userId:', userId);
+      console.log('getWorkerAvailability: User not found for userId:', userId);
       return { error: "User not found", availability: [] };
     }
 
+    // Use the WorkerAvailabilityTable instead of GigWorkerProfilesTable
+    const availabilitySlots = await db.query.WorkerAvailabilityTable.findMany({
+      where: eq(WorkerAvailabilityTable.userId, user.id),
     // Use the WorkerAvailabilityTable instead of GigWorkerProfilesTable
     const availabilitySlots = await db.query.WorkerAvailabilityTable.findMany({
       where: eq(WorkerAvailabilityTable.userId, user.id),
@@ -43,6 +49,26 @@
 
     console.log('getWorkerAvailability: converted availability:', availability);
     
+    console.log('getWorkerAvailability: availabilitySlots from WorkerAvailabilityTable:', availabilitySlots);
+
+    // Convert the database records to AvailabilitySlot format
+    const availability: AvailabilitySlot[] = availabilitySlots.map(slot => ({
+      id: slot.id,
+      startTime: slot.startTimeStr || '09:00',
+      endTime: slot.endTimeStr || '17:00',
+      days: slot.days as string[] || [],
+      frequency: (slot.frequency || 'never') as "never" | "weekly" | "biweekly" | "monthly",
+      ends: (slot.ends || 'never') as "never" | "on_date" | "after_occurrences",
+      startDate: slot.startDate || undefined,
+      endDate: slot.endDate || undefined,
+      occurrences: slot.occurrences || undefined,
+      notes: slot.notes || undefined,
+      createdAt: slot.createdAt,
+      updatedAt: slot.updatedAt,
+    }));
+
+    console.log('getWorkerAvailability: converted availability:', availability);
+    
     return { availability };
   } catch (error) {
     console.error("Error fetching availability:", error);
@@ -91,11 +117,51 @@
     
     console.log('createAvailabilitySlot: All validations passed, proceeding with database operations');
     
+    console.log('createAvailabilitySlot called with userId:', userId);
+    console.log('createAvailabilitySlot called with data:', data);
+    console.log('createAvailabilitySlot data structure:', {
+      startTime: data.startTime,
+      endTime: data.endTime,
+      days: data.days,
+      frequency: data.frequency,
+      ends: data.ends,
+      startDate: data.startDate,
+      endDate: data.endDate,
+      occurrences: data.occurrences,
+      notes: data.notes
+    });
+    
+    // Validate required fields
+    if (!data.startTime || !data.endTime || !data.days || !data.frequency || !data.ends) {
+      console.error('createAvailabilitySlot: Missing required fields:', {
+        startTime: !!data.startTime,
+        endTime: !!data.endTime,
+        days: !!data.days,
+        frequency: !!data.frequency,
+        ends: !!data.ends
+      });
+      return { error: "Missing required fields" };
+    }
+    
+    // Validate data types
+    if (!Array.isArray(data.days)) {
+      console.error('createAvailabilitySlot: days is not an array:', data.days);
+      return { error: "Days must be an array" };
+    }
+    
+    if (data.days.length === 0) {
+      console.error('createAvailabilitySlot: days array is empty');
+      return { error: "At least one day must be selected" };
+    }
+    
+    console.log('createAvailabilitySlot: All validations passed, proceeding with database operations');
+    
     const user = await db.query.UsersTable.findFirst({
       where: eq(UsersTable.firebaseUid, userId),
     });
 
     if (!user) {
+      console.log('createAvailabilitySlot: User not found for userId:', userId);
       console.log('createAvailabilitySlot: User not found for userId:', userId);
       return { error: "User not found" };
     }
@@ -114,7 +180,20 @@
       occurrences: data.occurrences,
       endDate: data.endDate,
       notes: data.notes,
-<<<<<<< HEAD
+    console.log('createAvailabilitySlot: Found user:', user.id);
+
+    // Insert directly into WorkerAvailabilityTable
+    console.log('createAvailabilitySlot: About to insert into WorkerAvailabilityTable with data:', {
+      userId: user.id,
+      days: data.days,
+      frequency: data.frequency,
+      startDate: data.startDate,
+      startTimeStr: data.startTime,
+      endTimeStr: data.endTime,
+      ends: data.ends,
+      occurrences: data.occurrences,
+      endDate: data.endDate,
+      notes: data.notes,
     });
 
     console.log('createAvailabilitySlot: Data types:', {
@@ -124,17 +203,6 @@
       endTime: typeof data.endTime,
     });
 
-=======
-    });
-
-    console.log('createAvailabilitySlot: Data types:', {
-      startDate: typeof data.startDate,
-      endDate: typeof data.endDate,
-      startTime: typeof data.startTime,
-      endTime: typeof data.endTime,
-    });
-
->>>>>>> 1015fcca
     let newSlot;
     try {
       // Create proper timestamps for the required fields
@@ -146,7 +214,39 @@
       };
 
       [newSlot] = await db.insert(WorkerAvailabilityTable).values({
+    console.log('createAvailabilitySlot: Data types:', {
+      startDate: typeof data.startDate,
+      endDate: typeof data.endDate,
+      startTime: typeof data.startTime,
+      endTime: typeof data.endTime,
+    });
+
+    let newSlot;
+    try {
+      // Create proper timestamps for the required fields
+      const createTimestamp = (timeStr: string) => {
+        const [hours, minutes] = timeStr.split(':').map(Number);
+        const date = new Date();
+        date.setHours(hours, minutes, 0, 0);
+        return date;
+      };
+
+      [newSlot] = await db.insert(WorkerAvailabilityTable).values({
         userId: user.id,
+        days: data.days,
+        frequency: data.frequency as "never" | "weekly" | "biweekly" | "monthly",
+        startDate: data.startDate,
+        startTimeStr: data.startTime,
+        endTimeStr: data.endTime,
+        // Convert time strings to timestamp for the required fields
+        startTime: createTimestamp(data.startTime),
+        endTime: createTimestamp(data.endTime),
+        ends: data.ends,
+        occurrences: data.occurrences,
+        endDate: data.endDate || null,
+        notes: data.notes,
+        createdAt: new Date(),
+        updatedAt: new Date(),
         days: data.days,
         frequency: data.frequency as "never" | "weekly" | "biweekly" | "monthly",
         startDate: data.startDate,
@@ -177,6 +277,21 @@
     }
 
     console.log('createAvailabilitySlot: Created new slot in WorkerAvailabilityTable:', newSlot);
+    } catch (dbError) {
+      console.error('createAvailabilitySlot: Database insert error:', dbError);
+      console.error('createAvailabilitySlot: Database error details:', {
+        message: dbError instanceof Error ? dbError.message : 'Unknown error',
+        stack: dbError instanceof Error ? dbError.stack : undefined,
+        error: dbError
+      });
+      return { 
+        error: "Failed to create availability slot", 
+        details: dbError instanceof Error ? dbError.message : 'Unknown database error',
+        errorType: 'database_error'
+      };
+    }
+
+    console.log('createAvailabilitySlot: Created new slot in WorkerAvailabilityTable:', newSlot);
 
     revalidatePath(`/user/${userId}/worker/calendar`);
     return { success: true, slot: newSlot };
@@ -192,6 +307,16 @@
       details: error instanceof Error ? error.message : 'Unknown error',
       errorType: 'general_error'
     };
+    console.error("Error details:", {
+      message: error instanceof Error ? error.message : 'Unknown error',
+      stack: error instanceof Error ? error.stack : undefined,
+      error: error
+    });
+    return { 
+      error: "Failed to create availability slot",
+      details: error instanceof Error ? error.message : 'Unknown error',
+      errorType: 'general_error'
+    };
   }
 }
 
@@ -216,7 +341,6 @@
       return { error: "User not found" };
     }
 
-<<<<<<< HEAD
     console.log('updateAvailabilitySlot: Found user:', user.id);
 
     // Validate that the slot exists and belongs to the user
@@ -264,36 +388,15 @@
     // Update the slot in WorkerAvailabilityTable
     const [updatedSlot] = await db.update(WorkerAvailabilityTable)
       .set(updateData)
-=======
-    // Update the slot in WorkerAvailabilityTable
-    const [updatedSlot] = await db.update(WorkerAvailabilityTable)
-      .set({
-        days: data.days,
-        frequency: data.frequency as "never" | "weekly" | "biweekly" | "monthly",
-        startDate: data.startDate,
-        startTimeStr: data.startTime,
-        endTimeStr: data.endTime,
-        ends: data.ends,
-        occurrences: data.occurrences,
-        endDate: data.endDate,
-        notes: data.notes,
-        updatedAt: new Date(),
-      })
->>>>>>> 1015fcca
       .where(eq(WorkerAvailabilityTable.id, slotId))
       .returning();
 
     if (!updatedSlot) {
-<<<<<<< HEAD
       console.log('updateAvailabilitySlot: Failed to update slot');
       return { error: "Failed to update availability slot" };
     }
 
     console.log('updateAvailabilitySlot: Successfully updated slot:', updatedSlot);
-=======
-      return { error: "Availability slot not found" };
-    }
->>>>>>> 1015fcca
 
     revalidatePath(`/user/${userId}/worker/calendar`);
     return { success: true, slot: updatedSlot };
@@ -330,6 +433,14 @@
     if (deletedSlot.length === 0) {
       return { error: "Availability slot not found" };
     }
+    // Delete the slot from WorkerAvailabilityTable
+    const deletedSlot = await db.delete(WorkerAvailabilityTable)
+      .where(eq(WorkerAvailabilityTable.id, slotId))
+      .returning();
+
+    if (deletedSlot.length === 0) {
+      return { error: "Availability slot not found" };
+    }
 
     revalidatePath(`/user/${userId}/worker/calendar`);
     return { success: true };
@@ -352,6 +463,9 @@
     // Delete all availability slots for this user from WorkerAvailabilityTable
     await db.delete(WorkerAvailabilityTable)
       .where(eq(WorkerAvailabilityTable.userId, user.id));
+    // Delete all availability slots for this user from WorkerAvailabilityTable
+    await db.delete(WorkerAvailabilityTable)
+      .where(eq(WorkerAvailabilityTable.userId, user.id));
 
     revalidatePath(`/user/${userId}/worker/calendar`);
     return { success: true };
