--- conflicted
+++ resolved
@@ -404,8 +404,6 @@
     console.error("Error deleting image:", error);
     return { success: false, data: null, error };
   }
-<<<<<<< HEAD
-=======
 }
 
 export const saveWorkerProfileFromOnboardingAction = async (
@@ -445,7 +443,7 @@
     if (!user) throw "User not found";
 
     // Check if worker profile already exists
-    let workerProfile = await db.query.GigWorkerProfilesTable.findFirst({
+    const workerProfile = await db.query.GigWorkerProfilesTable.findFirst({
       where: eq(GigWorkerProfilesTable.userId, user.id),
     });
 
@@ -501,5 +499,4 @@
     console.error("Error saving worker profile:", error);
     return { success: false, data: null, error: error instanceof Error ? error.message : "Unknown error" };
   }
->>>>>>> 4f37cc3d
 };