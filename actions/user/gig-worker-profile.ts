"use server";

import PublicWorkerProfile, {
  Availability,
  SemanticProfile,
} from "@/app/types/workerProfileTypes";
import { db } from "@/lib/drizzle/db";
import {
  BadgeDefinitionsTable,
  EquipmentTable,
  GigWorkerProfilesTable,
  QualificationsTable,
  ReviewsTable,
  SkillsTable,
  UserBadgesLinkTable,
  UsersTable,
} from "@/lib/drizzle/schema";
import { ERROR_CODES } from "@/lib/responses/errors";
import { isUserAuthenticated } from "@/lib/user.server";
import { eq } from "drizzle-orm";

export const getPublicWorkerProfileAction = async (workerId: string) => {
  if (!workerId) throw "Worker ID is required";

  const workerProfile = await db.query.GigWorkerProfilesTable.findFirst({
    where: eq(GigWorkerProfilesTable.id, workerId),
  });

  const data = await getGigWorkerProfile(workerProfile);

  return data;
};

export const getPrivateWorkerProfileAction = async (token: string) => {
  if (!token) {
    throw new Error("User ID is required to fetch buyer profile");
  }

  const { uid } = await isUserAuthenticated(token);
  if (!uid) throw ERROR_CODES.UNAUTHORIZED;

  const user = await db.query.UsersTable.findFirst({
    where: eq(UsersTable.firebaseUid, uid),
  });

  if (!user) {
    throw new Error("User not found");
  }

  const workerProfile = await db.query.GigWorkerProfilesTable.findFirst({
    where: eq(GigWorkerProfilesTable.userId, user.id),
  });

  const data = await getGigWorkerProfile(workerProfile);

  return data;
};
export const getGigWorkerProfile = async (
  workerProfile: typeof GigWorkerProfilesTable.$inferSelect | undefined
): Promise<{ success: true; data: PublicWorkerProfile }> => {
  try {
    if (!workerProfile) throw "Getting worker profile error";

    const skills = await db.query.SkillsTable.findMany({
      where: eq(SkillsTable.workerProfileId, workerProfile.id),
    });

    const equipment = await db.query.EquipmentTable.findMany({
      where: eq(EquipmentTable.workerProfileId, workerProfile.id),
    });

    const qualifications = await db.query.QualificationsTable.findMany({
      where: eq(QualificationsTable.workerProfileId, workerProfile.id),
    });

    const awards = await db.query.UserBadgesLinkTable.findMany({
      where: eq(UserBadgesLinkTable.userId, workerProfile.userId),
    });

    const reviews = await db.query.ReviewsTable.findMany({
      where: eq(ReviewsTable.targetUserId, workerProfile.userId),
    });

    const totalReviews = reviews?.length;

    const positiveReviews = reviews?.filter((item) => item.rating === 1).length;

    const averageRating =
      totalReviews > 0 ? (positiveReviews / totalReviews) * 100 : 0;

    const data = {
      ...workerProfile,
      fullBio: workerProfile?.fullBio ?? undefined,
      location: workerProfile?.location ?? undefined,
      privateNotes: workerProfile?.privateNotes ?? undefined,
      responseRateInternal: workerProfile?.responseRateInternal ?? undefined,
      videoUrl: workerProfile?.videoUrl ?? undefined,
      availabilityJson: workerProfile?.availabilityJson as Availability,
      semanticProfileJson:
        workerProfile?.semanticProfileJson as SemanticProfile,
      averageRating,
      awards,
      equipment,
      skills,
      reviews,
      qualifications,
    };

    return { success: true, data };
  } catch (error) {
    console.error("Error fetching buyer profile:", error);
    throw error;
  }
};

export const getSkillDetailsWorker = async (id: string) => {
  try {
    const skill = await db.query.SkillsTable.findFirst({
      where: eq(SkillsTable.id, id),
    });

    if (!skill) throw "Skill not found";

    const workerProfile = await db.query.GigWorkerProfilesTable.findFirst({
      where: eq(GigWorkerProfilesTable.id, skill?.workerProfileId),
    });

    const user = await db.query.UsersTable.findFirst({
      where: eq(UsersTable.id, workerProfile?.userId || ""),
    });

    const badges = await db
      .select({
        id: UserBadgesLinkTable.id,
        awardedAt: UserBadgesLinkTable.awardedAt,
        awardedBySystem: UserBadgesLinkTable.awardedBySystem,
        notes: UserBadgesLinkTable.notes,
        badge: {
          id: BadgeDefinitionsTable.id,
          name: BadgeDefinitionsTable.name,
          description: BadgeDefinitionsTable.description,
          icon: BadgeDefinitionsTable.iconUrlOrLucideName,
          type: BadgeDefinitionsTable.type,
        },
      })
      .from(UserBadgesLinkTable)
      .innerJoin(
        BadgeDefinitionsTable,
        eq(UserBadgesLinkTable.badgeId, BadgeDefinitionsTable.id)
      )
      .where(eq(UserBadgesLinkTable.userId, workerProfile?.userId || ""));


    const qualifications = await db.query.QualificationsTable.findMany({
      where: eq(QualificationsTable.workerProfileId, workerProfile?.id || ""),
    });

    const reviews = await db.query.ReviewsTable.findMany({
      where: eq(ReviewsTable.targetUserId, workerProfile?.userId || ""),
    });

    const reviewsData = await Promise.all(
      reviews.map(async (review) => {
        const author = await db.query.UsersTable.findFirst({
          where: eq(UsersTable.id, review.authorUserId),
        });

        return {
          name: author?.fullName || "Unknown",
          date: review.createdAt,
          text: review.comment,
        };
      })
    );

    const skillProfile = {
      profileId: workerProfile?.id,
      name: user?.fullName,
      title: skill?.name,
      hashtags: Array.isArray(workerProfile?.hashtags)
        ? workerProfile.hashtags.join(" ")
        : "",
      customerReviewsText: workerProfile?.fullBio,
      ableGigs: skill?.ableGigs,
      experienceYears: skill?.experienceYears,
      Eph: skill?.agreedRate,
      location: workerProfile?.location || "",
      address: workerProfile?.address || "",
      latitude: workerProfile?.latitude ?? 0,
      longitude: workerProfile?.longitude ?? 0,
      videoUrl: workerProfile?.videoUrl || "",
      statistics: {
        reviews: reviews?.length,
        paymentsCollected: "£4899",
        tipsReceived: "£767",
      },
      supportingImages: skill.images ?? [],
      badges,
      qualifications,
      buyerReviews: reviewsData,
    };

    return { success: true, data: skillProfile };
  } catch (error) {
    console.error(`Error fetching skill: ${error}`);
    return { success: false, data: null, error };
  }
};

export const createSkillWorker = async (
  token: string,
  {
    name,
    experienceYears,
    agreedRate,
    skillVideoUrl,
    adminTags = [],
    images = [],
  }: {
    name: string;
    experienceYears: number;
    agreedRate: number | string;
    skillVideoUrl?: string;
    adminTags?: string[];
    images?: string[];
  }
) => {
  try {
    if (!token) throw new Error("Token is required");
    const { uid } = await isUserAuthenticated(token);
    if (!uid) throw new Error("Unauthorized");

      const user = await db.query.UsersTable.findFirst({
    where: eq(UsersTable.firebaseUid, uid),
  });

  if (!user) {
    throw new Error("User not found");
  }

  const workerProfile = await db.query.GigWorkerProfilesTable.findFirst({
    where: eq(GigWorkerProfilesTable.userId, user.id),
  });
  
    if (!workerProfile) {
    throw new Error("Worker profile not found");
  }

    const [newSkill] = await db
      .insert(SkillsTable)
      .values({
        workerProfileId: workerProfile.id,
        name,
        experienceMonths: 0,
        experienceYears,
        agreedRate: String(agreedRate),
        skillVideoUrl: skillVideoUrl || null,
        adminTags: adminTags.length > 0 ? adminTags : null,
        ableGigs: null,
        images,
        createdAt: new Date(),
        updatedAt: new Date(),
      })
      .returning();

    return { success: true, data: newSkill };
  } catch (error) {
    console.error("Error creating skill:", error);
    return { success: false, data: null, error };
  }
};

export const updateVideoUrlProfileAction = async (
  videoUrl: string,
  token?: string | undefined
) => {
  try {
    if (!token) {
      throw new Error("User ID is required to fetch buyer profile");
    }

    const { uid } = await isUserAuthenticated(token);
    if (!uid) throw ERROR_CODES.UNAUTHORIZED;

    const user = await db.query.UsersTable.findFirst({
      where: eq(UsersTable.firebaseUid, uid),
    });

    if (!user) throw "User not found";

    await db
      .update(GigWorkerProfilesTable)
      .set({
        videoUrl: videoUrl,
        updatedAt: new Date(),
      })
      .where(eq(GigWorkerProfilesTable.userId, user?.id));

    return { success: true, data: "Url video updated successfully" };
  } catch (error) {
    console.log("Error saving video url", error);
    return { success: false, data: "Url video updated successfully", error };
  }
};

<<<<<<< HEAD
// New action to save complete worker profile from onboarding
export const saveWorkerProfileFromOnboardingAction = async (
  profileData: {
    about?: string;
    experience?: string;
    skills?: string;
    hourlyRate?: number;
    location?: { lat: number; lng: number } | string;
    availability?: {
      days: string[];
      startTime: string;
      endTime: string;
    } | string;
    time?: string;
    videoIntro?: string;
    references?: string;
  },
  token?: string
) => {
  try {
    if (!token) {
      throw new Error("Token is required to save worker profile");
    }
=======
export const updateProfileImageAction = async (
  token: string,
  id: string,
  newImage: string
) => {
  try {
    if (!token) throw new Error("User ID is required");
>>>>>>> 0547e278

    const { uid } = await isUserAuthenticated(token);
    if (!uid) throw ERROR_CODES.UNAUTHORIZED;

<<<<<<< HEAD
    const user = await db.query.UsersTable.findFirst({
      where: eq(UsersTable.firebaseUid, uid),
    });

    if (!user) throw "User not found";

    // Get or create worker profile
    let workerProfile = await db.query.GigWorkerProfilesTable.findFirst({
      where: eq(GigWorkerProfilesTable.userId, user.id),
    });

    if (!workerProfile) {
      // Create new worker profile if it doesn't exist
      const newProfiles = await db.insert(GigWorkerProfilesTable).values({
        userId: user.id,
      }).returning();
      workerProfile = newProfiles[0];
    }

    // Prepare update data
    const updateData: any = {
      updatedAt: new Date(),
    };

    // Handle fullBio (combine about and experience)
    if (profileData.about || profileData.experience) {
      const bioParts = [];
      if (profileData.about) bioParts.push(profileData.about);
      if (profileData.experience) bioParts.push(profileData.experience);
      updateData.fullBio = bioParts.join('\n\n');
    }

    // Handle location
    if (profileData.location) {
      if (typeof profileData.location === 'object' && 'lat' in profileData.location && 'lng' in profileData.location) {
        // Handle coordinate object
        updateData.latitude = profileData.location.lat;
        updateData.longitude = profileData.location.lng;
        updateData.location = `Lat: ${profileData.location.lat.toFixed(6)}, Lng: ${profileData.location.lng.toFixed(6)}`;
      } else if (typeof profileData.location === 'string') {
        // Handle string location
        updateData.location = profileData.location;
      }
    }

    // Handle availability
    if (profileData.availability) {
      if (typeof profileData.availability === 'object' && 'days' in profileData.availability) {
        // New availability format
        updateData.availabilityJson = profileData.availability;
      } else if (typeof profileData.availability === 'string') {
        // Legacy string format - convert to new format
        updateData.availabilityJson = {
          days: [],
          startTime: '09:00',
          endTime: '17:00'
        };
      }
    }

    // Handle video URL
    if (profileData.videoIntro) {
      updateData.videoUrl = profileData.videoIntro;
    }

    // Handle skills and create semantic profile
    if (profileData.skills) {
      // Create semantic profile from skills
      const skillTags = profileData.skills
        .split(/[,\n]+/)
        .map(skill => skill.trim())
        .filter(skill => skill.length > 0);
      
      updateData.semanticProfileJson = {
        tags: skillTags
      };
    }

    // Handle hourly rate in private notes for now (could be moved to a separate field later)
    if (profileData.hourlyRate) {
      updateData.privateNotes = `Hourly Rate: £${profileData.hourlyRate}${profileData.time ? `\nPreferred Time: ${profileData.time}` : ''}`;
    }

    // Update the worker profile
    await db
      .update(GigWorkerProfilesTable)
      .set(updateData)
      .where(eq(GigWorkerProfilesTable.userId, user.id));

    // Also ensure user is marked as a gig worker
    await db
      .update(UsersTable)
      .set({
        isGigWorker: true,
        lastRoleUsed: "GIG_WORKER",
        updatedAt: new Date(),
      })
      .where(eq(UsersTable.firebaseUid, uid));

    return { 
      success: true, 
      data: "Worker profile saved successfully",
      profileId: workerProfile.id 
    };
  } catch (error) {
    console.error("Error saving worker profile from onboarding:", error);
    return { 
      success: false, 
      error: error instanceof Error ? error.message : "Failed to save worker profile" 
    };
  }
};
=======
    const skill = await db.query.SkillsTable.findFirst({
      where: eq(SkillsTable.id, id),
      columns: { images: true },
    });

    const updatedImages = [...(skill?.images ?? []), newImage];

    await db
      .update(SkillsTable)
      .set({
        images: updatedImages,
        updatedAt: new Date(),
      })
      .where(eq(SkillsTable.id, id));

    return { success: true, data: updatedImages };
  } catch (error) {
    console.error("Error adding profile image:", error);
    return { success: false, data: null, error };
  }
};

export const deleteImageAction = async (
  token: string,
  skillId: string,
  imageUrl: string
) => {
  try {
    if (!token) throw new Error("User ID is required");

    const { uid } = await isUserAuthenticated(token);
    if (!uid) throw ERROR_CODES.UNAUTHORIZED;

    const skill = await db.query.SkillsTable.findFirst({
      where: eq(SkillsTable.id, skillId),
      columns: { images: true },
    });

    if (!skill) throw "Skill not found";

    const updatedImages = skill?.images?.filter((img) => img !== imageUrl);

    await db
      .update(SkillsTable)
      .set({
        images: updatedImages,
        updatedAt: new Date(),
      })
      .where(eq(SkillsTable.id, skillId));

    return { success: true, data: updatedImages };
  } catch (error) {
    console.error("Error deleting image:", error);
    return { success: false, data: null, error };
  }
}
>>>>>>> 0547e278
<|MERGE_RESOLUTION|>--- conflicted
+++ resolved
@@ -303,31 +303,6 @@
   }
 };
 
-<<<<<<< HEAD
-// New action to save complete worker profile from onboarding
-export const saveWorkerProfileFromOnboardingAction = async (
-  profileData: {
-    about?: string;
-    experience?: string;
-    skills?: string;
-    hourlyRate?: number;
-    location?: { lat: number; lng: number } | string;
-    availability?: {
-      days: string[];
-      startTime: string;
-      endTime: string;
-    } | string;
-    time?: string;
-    videoIntro?: string;
-    references?: string;
-  },
-  token?: string
-) => {
-  try {
-    if (!token) {
-      throw new Error("Token is required to save worker profile");
-    }
-=======
 export const updateProfileImageAction = async (
   token: string,
   id: string,
@@ -335,125 +310,10 @@
 ) => {
   try {
     if (!token) throw new Error("User ID is required");
->>>>>>> 0547e278
 
     const { uid } = await isUserAuthenticated(token);
     if (!uid) throw ERROR_CODES.UNAUTHORIZED;
 
-<<<<<<< HEAD
-    const user = await db.query.UsersTable.findFirst({
-      where: eq(UsersTable.firebaseUid, uid),
-    });
-
-    if (!user) throw "User not found";
-
-    // Get or create worker profile
-    let workerProfile = await db.query.GigWorkerProfilesTable.findFirst({
-      where: eq(GigWorkerProfilesTable.userId, user.id),
-    });
-
-    if (!workerProfile) {
-      // Create new worker profile if it doesn't exist
-      const newProfiles = await db.insert(GigWorkerProfilesTable).values({
-        userId: user.id,
-      }).returning();
-      workerProfile = newProfiles[0];
-    }
-
-    // Prepare update data
-    const updateData: any = {
-      updatedAt: new Date(),
-    };
-
-    // Handle fullBio (combine about and experience)
-    if (profileData.about || profileData.experience) {
-      const bioParts = [];
-      if (profileData.about) bioParts.push(profileData.about);
-      if (profileData.experience) bioParts.push(profileData.experience);
-      updateData.fullBio = bioParts.join('\n\n');
-    }
-
-    // Handle location
-    if (profileData.location) {
-      if (typeof profileData.location === 'object' && 'lat' in profileData.location && 'lng' in profileData.location) {
-        // Handle coordinate object
-        updateData.latitude = profileData.location.lat;
-        updateData.longitude = profileData.location.lng;
-        updateData.location = `Lat: ${profileData.location.lat.toFixed(6)}, Lng: ${profileData.location.lng.toFixed(6)}`;
-      } else if (typeof profileData.location === 'string') {
-        // Handle string location
-        updateData.location = profileData.location;
-      }
-    }
-
-    // Handle availability
-    if (profileData.availability) {
-      if (typeof profileData.availability === 'object' && 'days' in profileData.availability) {
-        // New availability format
-        updateData.availabilityJson = profileData.availability;
-      } else if (typeof profileData.availability === 'string') {
-        // Legacy string format - convert to new format
-        updateData.availabilityJson = {
-          days: [],
-          startTime: '09:00',
-          endTime: '17:00'
-        };
-      }
-    }
-
-    // Handle video URL
-    if (profileData.videoIntro) {
-      updateData.videoUrl = profileData.videoIntro;
-    }
-
-    // Handle skills and create semantic profile
-    if (profileData.skills) {
-      // Create semantic profile from skills
-      const skillTags = profileData.skills
-        .split(/[,\n]+/)
-        .map(skill => skill.trim())
-        .filter(skill => skill.length > 0);
-      
-      updateData.semanticProfileJson = {
-        tags: skillTags
-      };
-    }
-
-    // Handle hourly rate in private notes for now (could be moved to a separate field later)
-    if (profileData.hourlyRate) {
-      updateData.privateNotes = `Hourly Rate: £${profileData.hourlyRate}${profileData.time ? `\nPreferred Time: ${profileData.time}` : ''}`;
-    }
-
-    // Update the worker profile
-    await db
-      .update(GigWorkerProfilesTable)
-      .set(updateData)
-      .where(eq(GigWorkerProfilesTable.userId, user.id));
-
-    // Also ensure user is marked as a gig worker
-    await db
-      .update(UsersTable)
-      .set({
-        isGigWorker: true,
-        lastRoleUsed: "GIG_WORKER",
-        updatedAt: new Date(),
-      })
-      .where(eq(UsersTable.firebaseUid, uid));
-
-    return { 
-      success: true, 
-      data: "Worker profile saved successfully",
-      profileId: workerProfile.id 
-    };
-  } catch (error) {
-    console.error("Error saving worker profile from onboarding:", error);
-    return { 
-      success: false, 
-      error: error instanceof Error ? error.message : "Failed to save worker profile" 
-    };
-  }
-};
-=======
     const skill = await db.query.SkillsTable.findFirst({
       where: eq(SkillsTable.id, id),
       columns: { images: true },
@@ -509,5 +369,4 @@
     console.error("Error deleting image:", error);
     return { success: false, data: null, error };
   }
-}
->>>>>>> 0547e278
+}