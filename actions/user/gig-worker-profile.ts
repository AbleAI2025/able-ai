--- conflicted
+++ resolved
@@ -51,11 +51,7 @@
 
   const workerProfile = await db.query.GigWorkerProfilesTable.findFirst({
     where: eq(GigWorkerProfilesTable.userId, user.id),
-<<<<<<< HEAD
-    with: { user: { columns: { fullName: true } } },
-=======
-    with: { user: {columns: { rtwStatus: true }} },
->>>>>>> eefba21e
+    with: { user: { columns: { fullName: true, rtwStatus: true } } },
   });
 
   const data = await getGigWorkerProfile(workerProfile);
@@ -65,7 +61,7 @@
 export const getGigWorkerProfile = async (
   workerProfile:
     | (typeof GigWorkerProfilesTable.$inferSelect & {
-        user?: { fullName: string };
+        user?: { fullName: string, rtwStatus: string};
       })
     | undefined
 ): Promise<{ success: true; data: PublicWorkerProfile }> => {
