"use server";

import PublicWorkerProfile from "@/app/types/workerProfileTypes";
import { db } from "@/lib/drizzle/db";
<<<<<<< HEAD
import { GigWorkerProfilesTable, SkillsTable } from "@/lib/drizzle/schema";
import { eq, sql } from "drizzle-orm";
=======
import {
  BadgeDefinitionsTable,
  EquipmentTable,
  GigWorkerProfilesTable,
  QualificationsTable,
  ReviewsTable,
  SkillsTable,
  UserBadgesLinkTable,
  UsersTable,
  WorkerAvailabilityTable,
} from "@/lib/drizzle/schema";

import { ERROR_CODES } from "@/lib/responses/errors";
import { isUserAuthenticated } from "@/lib/user.server";
import { and, eq, sql } from "drizzle-orm";
import { VALIDATION_CONSTANTS } from "@/app/constants/validation";
import { geminiAIAgent } from '@/lib/firebase/ai';
import { getAI } from '@firebase/ai';
import { Schema } from '@firebase/ai';
import admin from '@/lib/firebase/firebase-server';
import { BadgeIcon } from "@/app/components/profile/GetBadgeIcon";

// AI Hashtag Generation Schema
const hashtagGenerationSchema = Schema.object({
  properties: {
    hashtags: Schema.array({
      items: Schema.string(),
      maxItems: 3,
      minItems: 1
    })
  },
  required: ["hashtags"],
  additionalProperties: false
});

// AI function to generate hashtags from onboarding data
async function generateHashtagsFromOnboarding(profileData: {
  about: string;
  experience: string;
  skills: string;
  equipment?: { name: string; description?: string }[];
  location?: any;
}): Promise<string[]> {
  console.log('🚀 Starting hashtag generation with data:', profileData);
  try {
    // Try to get AI instance, fallback to null if not available
    let ai = null;
    try {
      ai = getAI();
      console.log('✅ AI is available, proceeding with generation...');
    } catch (error) {
      console.log('⚠️ AI not available, using fallback hashtags');
      return [
        `#${profileData.skills?.split(',')[0]?.trim().toLowerCase().replace(/\s+/g, '-') || 'worker'}`,
        `#${profileData.about?.split(' ')[0]?.toLowerCase() || 'professional'}`,
        '#gig-worker'
      ];
    }

    const prompt = `You are an AI assistant that generates professional hashtags for gig workers based on their profile information.

Based on the following worker profile data, generate exactly 3 relevant, professional hashtags that would help with job matching and discoverability.

Profile Data:
- About: ${profileData.about || 'Not provided'}
- Experience: ${profileData.experience || 'Not provided'}
- Skills: ${profileData.skills || 'Not provided'}
- Equipment: ${profileData.equipment?.map(e => e.name).join(', ') || 'Not provided'}
- Location: ${typeof profileData.location === 'string' ? profileData.location : 'Not provided'}

Rules:
1. Generate exactly 3 hashtags (no more, no less)
2. Use professional, industry-standard terms
3. Focus on skills, experience level, and specializations
4. Use hashtag format (e.g., "#bartender", "#mixology", "#events")
5. Make them relevant to hospitality, events, and gig work
6. Avoid generic terms like "#work" or "#job"
7. Consider the worker's experience level and equipment

Examples of good hashtags:
- For bartenders: "#bartender", "#mixology", "#cocktails"
- For chefs: "#chef", "#cooking", "#catering"
- For event staff: "#events", "#hospitality", "#customer-service"

Generate 3 relevant hashtags for this worker:`;

    const result = await geminiAIAgent(
      VALIDATION_CONSTANTS.AI_MODELS.GEMINI_2_0_FLASH,
      {
        prompt,
        responseSchema: hashtagGenerationSchema,
      },
      ai, // This will be null if AI is not available
      VALIDATION_CONSTANTS.AI_MODELS.GEMINI_2_5_FLASH_PREVIEW
    );

    if (result.ok) {
      const hashtags = (result.data as { hashtags: string[] }).hashtags;
      console.log('✅ Generated hashtags:', hashtags);
      console.log('🔍 Hashtags details:', {
        type: typeof hashtags,
        isArray: Array.isArray(hashtags),
        length: hashtags?.length,
        content: hashtags
      });
      return hashtags;
    } else {
      console.error('❌ Failed to generate hashtags:', result.error);
      return [];
    }
  } catch (error) {
    console.error('❌ Error generating hashtags:', error);
    return [];
  }
}

export const getPublicWorkerProfileAction = async (workerId: string) => {
  if (!workerId) throw "Worker ID is required";

  const workerProfile = await db.query.GigWorkerProfilesTable.findFirst({
    where: eq(GigWorkerProfilesTable.id, workerId),
    with: { user: { columns: { fullName: true, rtwStatus: true } } },
  });

  const data = await getGigWorkerProfile(workerProfile);

  return data;
};

export const getPrivateWorkerProfileAction = async (token: string) => {
  if (!token) {
    throw new Error("User ID is required to fetch buyer profile");
  }
>>>>>>> 9d2e42ef

// Internal imports
import {
  validateUserAuthentication,
  validateHourlyRate,
  handleActionError,
} from "../utils/get-gig-worker-profile";
import { GigWorkerProfileService } from "../services/get-gig-worker-profile";
import { ProfileDataHandler } from "../handlers/get-profile-data";
import { SkillDataHandler } from "../handlers/get-skill-data";
import type {
  ActionResult,
  CreateSkillData,
  OnboardingProfileData,
  SkillProfile,
} from "../types/get-gig-worker-profile";

// ========================================
// PUBLIC PROFILE ACTIONS
// ========================================

export const getPublicWorkerProfileAction = async (
  workerId: string
): Promise<ActionResult<PublicWorkerProfile>> => {
  try {
    if (!workerId) {
      throw new Error("Worker ID is required");
    }

    const workerProfile = await db.query.GigWorkerProfilesTable.findFirst({
      where: eq(GigWorkerProfilesTable.id, workerId),
    });

    return await ProfileDataHandler.buildWorkerProfile(workerProfile);
  } catch (error) {
    return handleActionError(error);
  }
};

export const getPrivateWorkerProfileAction = async (
  token: string
): Promise<ActionResult<PublicWorkerProfile>> => {
  try {
    const { user } = await validateUserAuthentication(token);

    const workerProfile = await db.query.GigWorkerProfilesTable.findFirst({
      where: eq(GigWorkerProfilesTable.userId, user.id),
    });

    return await ProfileDataHandler.buildWorkerProfile(workerProfile);
  } catch (error) {
    return handleActionError(error);
  }
};
<<<<<<< HEAD
=======
export const getGigWorkerProfile = async (
  workerProfile:
    | (typeof GigWorkerProfilesTable.$inferSelect & {
        user?: { fullName: string; rtwStatus: string | null };
      })
    | undefined
): Promise<{ success: true; data: PublicWorkerProfile }> => {
  try {
    if (!workerProfile) throw "Getting worker profile error";
>>>>>>> 9d2e42ef

// Legacy function - kept for compatibility
export const getGigWorkerProfile = async (
  workerProfile: typeof GigWorkerProfilesTable.$inferSelect | undefined
): Promise<ActionResult<PublicWorkerProfile>> => {
  return await ProfileDataHandler.buildWorkerProfile(workerProfile);
};

// ========================================
// PROFILE MANAGEMENT ACTIONS
// ========================================

export const createWorkerProfileAction = async (
  token: string
): Promise<ActionResult<string>> => {
  try {
    // Test database connection
    await db.execute(sql`SELECT 1 as test`);

    const { user } = await validateUserAuthentication(token);

    const workerProfileId = await GigWorkerProfileService.upsertWorkerProfile(
      user.id
    );
    await GigWorkerProfileService.markUserAsGigWorker(user.id);

    return {
      success: true,
      data: "Worker profile created successfully",
      workerProfileId,
    };
  } catch (error) {
    return handleActionError(error);
  }
};

export const saveWorkerProfileFromOnboardingAction = async (
  profileData: OnboardingProfileData,
  token: string
): Promise<ActionResult<string>> => {
  try {
    const { user } = await validateUserAuthentication(token);
    validateHourlyRate(profileData.hourlyRate);

    const profileUpdateData =
      ProfileDataHandler.prepareProfileUpdateData(profileData);
    const workerProfileId = await GigWorkerProfileService.upsertWorkerProfile(
      user.id,
      profileUpdateData
    );

    // Save related data in parallel
    await Promise.all([
      // Save availability
      profileData.availability && typeof profileData.availability === "object"
        ? GigWorkerProfileService.saveAvailabilityData(
            profileData.availability,
            user.id,
            profileData.hourlyRate
          )
        : Promise.resolve(),

      // Save job title as skill
      profileData.jobTitle
        ? GigWorkerProfileService.saveJobTitleAsSkill(
            profileData.jobTitle,
            workerProfileId,
            profileData.hourlyRate
          )
        : Promise.resolve(),

      // Save equipment
      profileData.equipment?.length
        ? GigWorkerProfileService.saveEquipmentData(
            profileData.equipment,
            workerProfileId
          )
        : Promise.resolve(),

      // Update user as gig worker
      GigWorkerProfileService.markUserAsGigWorker(user.id),
    ]);

    return {
      success: true,
      data: "Worker profile saved successfully",
      workerProfileId,
    };
  } catch (error) {
    return handleActionError(error);
  }
};

<<<<<<< HEAD
// ========================================
// SKILL MANAGEMENT ACTIONS
// ========================================
=======
    const badges = await db
      .select({
        id: UserBadgesLinkTable.id,
        awardedAt: UserBadgesLinkTable.awardedAt,
        awardedBySystem: UserBadgesLinkTable.awardedBySystem,
        notes: UserBadgesLinkTable.notes,
        badge: {
          id: BadgeDefinitionsTable.id,
          name: BadgeDefinitionsTable.name,
          description: BadgeDefinitionsTable.description,
          icon: BadgeDefinitionsTable.iconUrlOrLucideName,
          type: BadgeDefinitionsTable.type,
        },
      })
      .from(UserBadgesLinkTable)
      .innerJoin(
        BadgeDefinitionsTable,
        eq(UserBadgesLinkTable.badgeId, BadgeDefinitionsTable.id)
      )
      .where(eq(UserBadgesLinkTable.userId, workerProfile?.userId || ""));

    const badgeDetails = badges?.map((badge) => ({
      id: badge.id,
      name: badge.badge.name,
      description: badge.badge.description,
      icon: badge.badge.icon,
      type: badge.badge.type,
      awardedAt: badge.awardedAt,
      awardedBySystem: badge.awardedBySystem,
    }));

    const qualifications = await db.query.QualificationsTable.findMany({
      where: and(
        eq(QualificationsTable.workerProfileId, workerProfile?.id || ""),
        eq(QualificationsTable.skillId, skill.id || "")
      ),
    });
>>>>>>> 9d2e42ef

export const getSkillDetailsWorker = async (
  id: string
): Promise<ActionResult<SkillProfile>> => {
  try {
    if (!id) {
      throw new Error("Skill ID is required");
    }

    const skill = await db.query.SkillsTable.findFirst({
      where: eq(SkillsTable.id, id),
    });

<<<<<<< HEAD
    if (!skill) {
      throw new Error("Skill not found");
    }
=======
    const reviewsData = await Promise.all(
      reviews.map(async (review) => {
        if (!review.authorUserId) {
          return {
            name: "Unknown",
            date: review.createdAt,
            text: review.comment,
          };
        }

        const author = await db.query.UsersTable.findFirst({
          where: eq(UsersTable.id, review.authorUserId),
        });

        return {
          name: author?.fullName || "Unknown",
          date: review.createdAt,
          text: review.comment,
        };
      })
    );

    const recommendationsData = await Promise.all(
      recommendations.map(async (recommendation) => {
        return {
          name: recommendation.recommenderName,
          date: recommendation.createdAt,
          text: recommendation.comment,
        };
      })
    );

    const skillProfile = {
      workerProfileId: workerProfile?.id ?? "",
      name: user?.fullName,
      title: skill?.name,
      hashtags: Array.isArray(workerProfile?.hashtags)
        ? workerProfile.hashtags.join(" ")
        : "",
      customerReviewsText: workerProfile?.fullBio,
      ableGigs: skill?.ableGigs,
      experienceYears: skill?.experienceYears,
      Eph: skill?.agreedRate,
      location: workerProfile?.location || "",
      address: workerProfile?.address || "",
      latitude: workerProfile?.latitude ?? 0,
      longitude: workerProfile?.longitude ?? 0,
      videoUrl: workerProfile?.videoUrl || "",
      statistics: {
        reviews: reviews?.length,
        paymentsCollected: "£4899",
        tipsReceived: "£767",
      },
      supportingImages: skill.images ?? [],
      badges: badgeDetails,
      qualifications,
      buyerReviews: reviewsData,
      recommendations: recommendationsData,
    };
>>>>>>> 9d2e42ef

    return await SkillDataHandler.buildSkillProfile(skill);
  } catch (error) {
    return handleActionError(error);
  }
};

export const createSkillWorker = async (
  token: string,
  skillData: CreateSkillData
): Promise<ActionResult> => {
  try {
    const { user } = await validateUserAuthentication(token);
    const validatedRate = validateHourlyRate(skillData.agreedRate);

    const workerProfile = await db.query.GigWorkerProfilesTable.findFirst({
      where: eq(GigWorkerProfilesTable.userId, user.id),
    });

    if (!workerProfile) {
      throw new Error("Worker profile not found");
    }

    const [newSkill] = await db
      .insert(SkillsTable)
      .values({
        workerProfileId: workerProfile.id,
        name: skillData.name,
        experienceMonths: 0,
        experienceYears: skillData.experienceYears,
        agreedRate: String(validatedRate),
        skillVideoUrl: skillData.skillVideoUrl || null,
        adminTags: skillData.adminTags?.length ? skillData.adminTags : null,
        ableGigs: null,
        images: skillData.images || [],
        createdAt: new Date(),
        updatedAt: new Date(),
      })
      .returning();

    return { success: true, data: newSkill };
  } catch (error) {
    return handleActionError(error);
  }
};

// ========================================
// MEDIA MANAGEMENT ACTIONS
// ========================================

export const updateVideoUrlProfileAction = async (
  videoUrl: string,
  token?: string
): Promise<ActionResult<string>> => {
  try {
<<<<<<< HEAD
    const { user } = await validateUserAuthentication(token || "");
=======
    console.log('🎥 Updating video URL:', videoUrl);
    
    if (!token) {
      throw new Error("User ID is required to fetch buyer profile");
    }

    const { uid } = await isUserAuthenticated(token);
    if (!uid) throw ERROR_CODES.UNAUTHORIZED;

    const user = await db.query.UsersTable.findFirst({
      where: eq(UsersTable.firebaseUid, uid),
    });

    if (!user) throw "User not found";
>>>>>>> 9d2e42ef

    console.log('🎥 Updating video URL for user:', user.id, 'with URL:', videoUrl);

    const result = await db
      .update(GigWorkerProfilesTable)
      .set({
        videoUrl: videoUrl,
        updatedAt: new Date(),
      })
<<<<<<< HEAD
      .where(eq(GigWorkerProfilesTable.userId, user.id));
=======
      .where(eq(GigWorkerProfilesTable.userId, user?.id))
      .returning();

    console.log('🎥 Video URL update result:', result);
>>>>>>> 9d2e42ef

    return { success: true, data: "Video URL updated successfully" };
  } catch (error) {
<<<<<<< HEAD
    return handleActionError(error);
=======
    console.error('🎥 Video URL update error:', error);
    return { success: false, data: "Url video updated successfully", error };
>>>>>>> 9d2e42ef
  }
};

export const updateProfileImageAction = async (
  token: string,
  skillId: string,
  newImage: string
): Promise<ActionResult<string[]>> => {
  try {
    await validateUserAuthentication(token);

    const skill = await db.query.SkillsTable.findFirst({
      where: eq(SkillsTable.id, skillId),
      columns: { images: true },
    });

    if (!skill) {
      throw new Error("Skill not found");
    }

    const updatedImages = [...(skill.images ?? []), newImage];

    await db
      .update(SkillsTable)
      .set({
        images: updatedImages,
        updatedAt: new Date(),
      })
      .where(eq(SkillsTable.id, skillId));

    return { success: true, data: updatedImages };
  } catch (error) {
    return handleActionError(error);
  }
};

export const deleteImageAction = async (
  token: string,
  skillId: string,
  imageUrl: string
): Promise<ActionResult<string[]>> => {
  try {
    await validateUserAuthentication(token);

    const skill = await db.query.SkillsTable.findFirst({
      where: eq(SkillsTable.id, skillId),
      columns: { images: true },
    });

    if (!skill) {
      throw new Error("Skill not found");
    }

    const updatedImages = skill.images?.filter((img) => img !== imageUrl) || [];

    await db
      .update(SkillsTable)
      .set({
        images: updatedImages,
        updatedAt: new Date(),
      })
      .where(eq(SkillsTable.id, skillId));

    return { success: true, data: updatedImages };
  } catch (error) {
    return handleActionError(error);
  }
};

<<<<<<< HEAD
// ========================================
// EXPORTS - Everything centralized here
// ========================================

// Re-export types for external use
export type {
  CreateSkillData,
  AvailabilityData,
  EquipmentData,
  OnboardingProfileData,
  ActionResult,
  SkillProfile,
} from "../types/get-gig-worker-profile";
=======
export const createWorkerProfileAction = async (token: string) => {
  try {
    // Test database connection

    try {
      const testQuery = await db.execute(sql`SELECT 1 as test`);
    } catch (dbError) {
      throw new Error(`Database connection failed: ${dbError}`);
    }

    if (!token) {
      throw new Error("Token is required");
    }

    const { uid } = await isUserAuthenticated(token);

    if (!uid) throw ERROR_CODES.UNAUTHORIZED;

    const user = await db.query.UsersTable.findFirst({
      where: eq(UsersTable.firebaseUid, uid),
    });

    if (!user) throw "User not found";

    // Check if worker profile already exists

    const existingWorkerProfile =
      await db.query.GigWorkerProfilesTable.findFirst({
        where: eq(GigWorkerProfilesTable.userId, user.id),
      });

    if (existingWorkerProfile) {
      return {
        success: true,
        data: "Worker profile already exists",
        workerProfileId: existingWorkerProfile.id,
      };
    }

    // Create new worker profile

    const newProfile = await db
      .insert(GigWorkerProfilesTable)
      .values({
        userId: user.id,
        createdAt: new Date(),
        updatedAt: new Date(),
      })
      .returning();

    const workerProfileId = newProfile[0].id;

    // Update user table to mark as gig worker

    await db
      .update(UsersTable)
      .set({
        isGigWorker: true,
        lastRoleUsed: "GIG_WORKER",
        updatedAt: new Date(),
      })
      .where(eq(UsersTable.id, user.id));

    return {
      success: true,
      data: "Worker profile created successfully",
      workerProfileId,
    };
  } catch (error) {
    return {
      success: false,
      data: null,
      error: error instanceof Error ? error.message : "Unknown error",
    };
  }
};

export const saveWorkerProfileFromOnboardingAction = async (
  profileData: {
    about: string;
    experience: string;
    skills: string;
    hourlyRate: string;
    location: any;
    availability:
      | {
          days: string[];
          startTime: string;
          endTime: string;
          frequency?: string;
          ends?: string;
          startDate?: string; // Add this field
          endDate?: string;
          occurrences?: number;
        }
      | string;
    videoIntro: File | string;
    jobTitle?: string; // Add job title field
    equipment?: { name: string; description?: string }[]; // Add equipment field
  },
  token: string
) => {
  try {
    if (!token) {
      throw new Error("Token is required");
    }

    const { uid } = await isUserAuthenticated(token);
    if (!uid) throw ERROR_CODES.UNAUTHORIZED;

    const user = await db.query.UsersTable.findFirst({
      where: eq(UsersTable.firebaseUid, uid),
    });

    if (!user) throw "User not found";

    // Check if worker profile already exists
    const workerProfile = await db.query.GigWorkerProfilesTable.findFirst({
      where: eq(GigWorkerProfilesTable.userId, user.id),
    });

    // Validate hourly rate minimum
    const validatedHourlyRate = parseFloat(profileData.hourlyRate || "0");
    if (validatedHourlyRate < VALIDATION_CONSTANTS.WORKER.MIN_HOURLY_RATE) {
      throw new Error(
        `Hourly rate must be at least £${VALIDATION_CONSTANTS.WORKER.MIN_HOURLY_RATE}`
      );
    }

    // Generate AI hashtags from onboarding data
    console.log('🤖 Generating AI hashtags from onboarding data...');
    console.log('📊 Profile data for hashtag generation:', {
      about: profileData.about,
      experience: profileData.experience,
      skills: profileData.skills,
      equipment: profileData.equipment,
      location: profileData.location
    });
    
    const generatedHashtags = await generateHashtagsFromOnboarding({
      about: profileData.about,
      experience: profileData.experience,
      skills: profileData.skills,
      equipment: profileData.equipment,
      location: profileData.location,
    });
    
    console.log('🔍 Generated hashtags result:', {
      hashtags: generatedHashtags,
      length: generatedHashtags.length,
      type: typeof generatedHashtags,
      isArray: Array.isArray(generatedHashtags),
      isEmpty: generatedHashtags.length === 0,
      willUseFallback: generatedHashtags.length === 0
    });

    // Prepare profile data
    console.log('🎥 Video intro data in save function:', {
      videoIntro: profileData.videoIntro,
      type: typeof profileData.videoIntro,
      isString: typeof profileData.videoIntro === 'string'
    });
    
    const profileUpdateData = {
      fullBio: `${profileData.about}\n\n${profileData.experience}`,
      location:
        typeof profileData.location === "string"
          ? profileData.location
          : profileData.location?.formatted_address ||
            profileData.location?.name ||
            "",
      latitude:
        typeof profileData.location === "object" && profileData.location?.lat
          ? profileData.location.lat
          : null,
      longitude:
        typeof profileData.location === "object" && profileData.location?.lng
          ? profileData.location.lng
          : null,
      // Remove availabilityJson - we'll save to worker_availability table instead
      videoUrl: (() => {
        if (typeof profileData.videoIntro === "string") {
          return profileData.videoIntro;
        }
        return null;
      })(),
      hashTags: generatedHashtags.length > 0 ? generatedHashtags : [
        `#${profileData.skills?.split(',')[0]?.trim().toLowerCase().replace(/\s+/g, '-') || 'worker'}`,
        `#${profileData.about?.split(' ')[0]?.toLowerCase() || 'professional'}`,
        '#gig-worker'
      ],
      semanticProfileJson: {
        tags: profileData.skills
          .split(",")
          .map((skill) => skill.trim())
          .filter(Boolean),
      },
      privateNotes: `Hourly Rate: ${profileData.hourlyRate}\n`,
      updatedAt: new Date(),
    };
    
    console.log('💾 Profile update data with hashtags:', {
      hashTags: profileUpdateData.hashTags,
      hashTagsType: typeof profileUpdateData.hashTags,
      hashTagsLength: Array.isArray(profileUpdateData.hashTags) ? profileUpdateData.hashTags.length : 'not array',
      hashTagsStringified: JSON.stringify(profileUpdateData.hashTags),
      isUsingFallback: generatedHashtags.length === 0
    });

    let workerProfileId: string;

    if (workerProfile) {
      // Update existing profile
      console.log('🔄 Updating existing worker profile with hashtags...');
      console.log('📝 Data being sent to database update:', {
        hashTags: profileUpdateData.hashTags,
        hashTagsType: typeof profileUpdateData.hashTags,
        isArray: Array.isArray(profileUpdateData.hashTags)
      });
      const updateResult = await db
        .update(GigWorkerProfilesTable)
        .set(profileUpdateData)
        .where(eq(GigWorkerProfilesTable.userId, user.id))
        .returning();
      console.log('🔄 Database update result:', updateResult);
      workerProfileId = workerProfile.id;
    } else {
      // Create new profile
      console.log('➕ Creating new worker profile with hashtags...');
      console.log('📝 Data being sent to database insert:', {
        hashTags: profileUpdateData.hashTags,
        hashTagsType: typeof profileUpdateData.hashTags,
        isArray: Array.isArray(profileUpdateData.hashTags)
      });
      const newProfile = await db
        .insert(GigWorkerProfilesTable)
        .values({
          userId: user.id,
          ...profileUpdateData,
          createdAt: new Date(),
        })
        .returning();
      console.log('➕ Database insert result:', newProfile);
      workerProfileId = newProfile[0].id;
    }
    
    // Verify hashtags were saved
    const savedProfile = await db.query.GigWorkerProfilesTable.findFirst({
      where: eq(GigWorkerProfilesTable.userId, user.id)
    });
    console.log('✅ Verified saved hashtags in database:', {
      hashtags: savedProfile?.hashtags,
      hashtagsType: typeof savedProfile?.hashtags,
      isArray: Array.isArray(savedProfile?.hashtags),
      length: Array.isArray(savedProfile?.hashtags) ? savedProfile.hashtags.length : 'not array',
      fullProfile: savedProfile
    });

    // Also try a direct SQL query to see what's in the database
    try {
      const directQuery = await db.execute(sql`
        SELECT hash_tags FROM gig_worker_profiles 
        WHERE user_id = ${user.id}
      `);
      console.log('🔍 Direct SQL query result:', directQuery);
    } catch (error) {
      console.error('❌ Direct SQL query failed:', error);
    }

    // Save availability data to worker_availability table
    if (
      profileData.availability &&
      typeof profileData.availability === "object"
    ) {
      // Create proper timestamps for the required fields
      const createTimestamp = (timeStr: string) => {
        const [hours, minutes] = timeStr.split(":").map(Number);
        const date = new Date();
        date.setHours(hours, minutes, 0, 0);
        return date;
      };

      await db.insert(WorkerAvailabilityTable).values({
        userId: user.id,
        days: profileData.availability.days || [],
        frequency: (profileData.availability.frequency || "never") as
          | "never"
          | "weekly"
          | "biweekly"
          | "monthly",
        startDate: profileData.availability.startDate,
        startTimeStr: profileData.availability.startTime,
        endTimeStr: profileData.availability.endTime,
        // Convert time strings to timestamp for the required fields
        startTime: createTimestamp(profileData.availability.startTime),
        endTime: createTimestamp(profileData.availability.endTime),
        ends: (profileData.availability.ends || "never") as
          | "never"
          | "on_date"
          | "after_occurrences",
        occurrences: profileData.availability.occurrences,
        endDate: profileData.availability.endDate || null,
        notes: `Onboarding availability - Hourly Rate: ${profileData.hourlyRate}`,
        createdAt: new Date(),
        updatedAt: new Date(),
      });
    }

    // Save worker skills data to gig_worker_skills table
    let skillName = "";
    let yearsOfExperience: number | undefined;
    let extractedHourlyRate: number | undefined;

    // Add unique call identifier for debugging
    const callId = Math.random().toString(36).substr(2, 9);
    console.log(`🚀 [${callId}] Starting worker skills save process...`);
    console.log(`🚀 [${callId}] Profile data received:`, {
      hasJobTitle: !!profileData.jobTitle,
      hasAbout: !!profileData.about,
      hasExperience: !!profileData.experience,
      hasHourlyRate: !!profileData.hourlyRate,
      jobTitle: profileData.jobTitle,
      about: profileData.about,
      experience: profileData.experience,
      hourlyRate: profileData.hourlyRate,
    });

    // Log call stack to see where this is being called from
    console.log(`🚀 [${callId}] Call stack:`, new Error().stack?.split('\n').slice(1, 4).join('\n'));
    
          try {
        // Only use about field as job title for skills database entry to avoid duplicates
        skillName = profileData.about || '';
        
        // Extract years of experience from experience field
      const experienceText = profileData.experience || '';
      const yearsMatch = experienceText.match(/(\d+)\s*(?:years?|yrs?|y)/i);
      yearsOfExperience = yearsMatch ? parseFloat(yearsMatch[1]) : undefined;
      
      // Extract hourly rate from form data
      extractedHourlyRate = profileData.hourlyRate ? parseFloat(profileData.hourlyRate) : validatedHourlyRate;
      
      console.log('🔍 Worker Skills Debug:', {
        skillName,
        yearsOfExperience,
        hourlyRate: extractedHourlyRate,
        validatedHourlyRate,
        workerProfileId,
        user_id: user.id,
        worker_profile_id: workerProfileId,
        profileData_keys: Object.keys(profileData),
        profileData_values: Object.values(profileData),
        hasSkillName: !!skillName,
        about_field: profileData.about,
        experience_field: profileData.experience,
        hourlyRate_field: profileData.hourlyRate,
        note: 'Using about field as job title for skills database entry to avoid duplicates'
      });

      if (skillName) {
        console.log("💾 Attempting to save worker skills...");
        console.log("📝 Insert data:", {
          userId: user.id,
          name: skillName,
          experience: yearsOfExperience ? String(yearsOfExperience) : null,
          eph: extractedHourlyRate ? String(extractedHourlyRate) : null,
        });

        // Check if this specific skill already exists for this worker profile to prevent exact duplicates
        const existingSkills = await db.query.SkillsTable.findMany({
          where: eq(SkillsTable.workerProfileId, workerProfileId),
        });
        console.log("🔍 Existing skills for worker profile:", existingSkills);

        // Check if this exact skill name already exists
        const skillExists = existingSkills.some(
          (skill) =>
            skill.name.toLowerCase().trim() === skillName.toLowerCase().trim()
        );

        if (!skillExists) {
          // Skill doesn't exist, safe to insert
          try {
            const skillResult = await db.insert(SkillsTable).values({
              workerProfileId: workerProfileId,
              name: skillName,
              experienceMonths: 0,
              experienceYears: yearsOfExperience || 0,
              agreedRate: String(extractedHourlyRate || validatedHourlyRate),
              skillVideoUrl: null,
              adminTags: null,
              ableGigs: null,
              images: [],
              createdAt: new Date(),
              updatedAt: new Date(),
            });
            console.log("✅ New worker skill saved successfully:", skillResult);
          } catch (insertError) {
            console.error(
              "❌ Error inserting skill into SkillsTable:",
              insertError
            );
            console.error("❌ Insert data that failed:", {
              workerProfileId,
              name: skillName,
              experienceMonths: 0,
              experienceYears: yearsOfExperience || 0,
              agreedRate: String(extractedHourlyRate || validatedHourlyRate),
            });
            throw insertError;
          }
        } else {
          console.log(
            "⚠️ Skill already exists for this worker profile, skipping insert to prevent exact duplicates"
          );
          console.log(
            "📋 Existing skills:",
            existingSkills.map((s) => ({
              name: s.name,
              experienceYears: s.experienceYears,
              agreedRate: s.agreedRate,
            }))
          );
          console.log("🔍 Attempted to add skill:", skillName);
        }
      } else {
        console.log('⚠️ No about field found, skipping worker skills save');
        console.log('🔍 Available data:', {
          about: profileData.about,
          experience: profileData.experience,
          hourlyRate: profileData.hourlyRate,
          note: 'Using about field as job title for skills database entry to avoid duplicates'
        });
      }
    } catch (skillError) {
      console.error("❌ Error saving worker skills:", skillError);
      console.error("❌ Error details:", {
        message:
          skillError instanceof Error ? skillError.message : "Unknown error",
        stack:
          skillError instanceof Error ? skillError.stack : "No stack trace",
        skillName: skillName || "undefined",
        userId: user.id,
      });
      // Don't fail the entire profile save if skills saving fails
    }

    // Debug: Log the equipment data received

    // Save equipment data if provided
    if (profileData.equipment && profileData.equipment.length > 0) {
      try {
        // Wrap delete and insert operations in a transaction for data integrity
        await db.transaction(async (tx) => {
          // Delete existing equipment for this worker
          await tx
            .delete(EquipmentTable)
            .where(eq(EquipmentTable.workerProfileId, workerProfileId));

          // Insert new equipment
          const insertResult = await tx.insert(EquipmentTable).values(
            (
              profileData.equipment as NonNullable<typeof profileData.equipment>
            ).map((equipment) => ({
              workerProfileId: workerProfileId,
              name: equipment.name,
              description: equipment.description || null,
              isVerifiedByAdmin: false,
              createdAt: new Date(),
              updatedAt: new Date(),
            }))
          );
        });
      } catch (dbError) {
        throw dbError;
      }
    } else {
      // No equipment provided
    }

    // Save job title as a skill if provided (check for duplicates first)
    if (profileData.jobTitle) {
      // Check if this job title already exists as a skill for this worker profile
      const existingJobTitleSkills = await db.query.SkillsTable.findMany({
        where: eq(SkillsTable.workerProfileId, workerProfileId),
      });

      const jobTitleExists = existingJobTitleSkills.some(
        (skill) =>
          skill.name.toLowerCase().trim() ===
          (profileData.jobTitle || "").toLowerCase().trim()
      );

      if (!jobTitleExists) {
        try {
          await db.insert(SkillsTable).values({
            workerProfileId: workerProfileId,
            name: profileData.jobTitle,
            experienceMonths: 0,
            experienceYears: 0,
            agreedRate: String(
              parseFloat(profileData.hourlyRate) ||
                VALIDATION_CONSTANTS.WORKER.MIN_HOURLY_RATE
            ),
            skillVideoUrl: null,
            adminTags: null,
            ableGigs: null,
            images: [],
            createdAt: new Date(),
            updatedAt: new Date(),
          });
          console.log("✅ Job title saved as new skill:", profileData.jobTitle);
        } catch (insertError) {
          console.error("❌ Error inserting job title as skill:", insertError);
          console.error("❌ Job title insert data that failed:", {
            workerProfileId,
            name: profileData.jobTitle,
            agreedRate: String(
              parseFloat(profileData.hourlyRate) ||
                VALIDATION_CONSTANTS.WORKER.MIN_HOURLY_RATE
            ),
          });
          throw insertError;
        }
      } else {
        console.log(
          "⚠️ Job title already exists as skill, skipping insert:",
          profileData.jobTitle
        );
      }
    }

    // Update user table to mark as gig worker
    await db
      .update(UsersTable)
      .set({
        isGigWorker: true,
        lastRoleUsed: "GIG_WORKER",
        updatedAt: new Date(),
      })
      .where(eq(UsersTable.id, user.id));

    return {
      success: true,
      data: "Worker profile saved successfully",
      workerProfileId,
    };
  } catch (error) {
    return {
      success: false,
      data: null,
      error: error instanceof Error ? error.message : "Unknown error",
    };
  }
};
>>>>>>> 9d2e42ef
<|MERGE_RESOLUTION|>--- conflicted
+++ resolved
@@ -2,10 +2,10 @@
 
 import PublicWorkerProfile from "@/app/types/workerProfileTypes";
 import { db } from "@/lib/drizzle/db";
-<<<<<<< HEAD
 import { GigWorkerProfilesTable, SkillsTable } from "@/lib/drizzle/schema";
 import { eq, sql } from "drizzle-orm";
-=======
+
+// Internal imports
 import {
   BadgeDefinitionsTable,
   EquipmentTable,
@@ -122,45 +122,6 @@
   }
 }
 
-export const getPublicWorkerProfileAction = async (workerId: string) => {
-  if (!workerId) throw "Worker ID is required";
-
-  const workerProfile = await db.query.GigWorkerProfilesTable.findFirst({
-    where: eq(GigWorkerProfilesTable.id, workerId),
-    with: { user: { columns: { fullName: true, rtwStatus: true } } },
-  });
-
-  const data = await getGigWorkerProfile(workerProfile);
-
-  return data;
-};
-
-export const getPrivateWorkerProfileAction = async (token: string) => {
-  if (!token) {
-    throw new Error("User ID is required to fetch buyer profile");
-  }
->>>>>>> 9d2e42ef
-
-// Internal imports
-import {
-  validateUserAuthentication,
-  validateHourlyRate,
-  handleActionError,
-} from "../utils/get-gig-worker-profile";
-import { GigWorkerProfileService } from "../services/get-gig-worker-profile";
-import { ProfileDataHandler } from "../handlers/get-profile-data";
-import { SkillDataHandler } from "../handlers/get-skill-data";
-import type {
-  ActionResult,
-  CreateSkillData,
-  OnboardingProfileData,
-  SkillProfile,
-} from "../types/get-gig-worker-profile";
-
-// ========================================
-// PUBLIC PROFILE ACTIONS
-// ========================================
-
 export const getPublicWorkerProfileAction = async (
   workerId: string
 ): Promise<ActionResult<PublicWorkerProfile>> => {
@@ -169,9 +130,10 @@
       throw new Error("Worker ID is required");
     }
 
-    const workerProfile = await db.query.GigWorkerProfilesTable.findFirst({
-      where: eq(GigWorkerProfilesTable.id, workerId),
-    });
+  const workerProfile = await db.query.GigWorkerProfilesTable.findFirst({
+    where: eq(GigWorkerProfilesTable.id, workerId),
+    with: { user: { columns: { fullName: true, rtwStatus: true } } },
+  });
 
     return await ProfileDataHandler.buildWorkerProfile(workerProfile);
   } catch (error) {
@@ -194,8 +156,8 @@
     return handleActionError(error);
   }
 };
-<<<<<<< HEAD
-=======
+
+// Legacy function - kept for compatibility
 export const getGigWorkerProfile = async (
   workerProfile:
     | (typeof GigWorkerProfilesTable.$inferSelect & {
@@ -205,25 +167,14 @@
 ): Promise<{ success: true; data: PublicWorkerProfile }> => {
   try {
     if (!workerProfile) throw "Getting worker profile error";
->>>>>>> 9d2e42ef
-
-// Legacy function - kept for compatibility
-export const getGigWorkerProfile = async (
-  workerProfile: typeof GigWorkerProfilesTable.$inferSelect | undefined
-): Promise<ActionResult<PublicWorkerProfile>> => {
-  return await ProfileDataHandler.buildWorkerProfile(workerProfile);
-};
-
-// ========================================
-// PROFILE MANAGEMENT ACTIONS
-// ========================================
-
-export const createWorkerProfileAction = async (
-  token: string
-): Promise<ActionResult<string>> => {
-  try {
-    // Test database connection
-    await db.execute(sql`SELECT 1 as test`);
+
+    const skills = await db.query.SkillsTable.findMany({
+      where: eq(SkillsTable.workerProfileId, workerProfile.id),
+    });
+
+    const equipment = await db.query.EquipmentTable.findMany({
+      where: eq(EquipmentTable.workerProfileId, workerProfile.id),
+    });
 
     const { user } = await validateUserAuthentication(token);
 
@@ -299,11 +250,32 @@
   }
 };
 
-<<<<<<< HEAD
 // ========================================
 // SKILL MANAGEMENT ACTIONS
 // ========================================
-=======
+
+export const getSkillDetailsWorker = async (
+  id: string
+): Promise<ActionResult<SkillProfile>> => {
+  try {
+    if (!id) {
+      throw new Error("Skill ID is required");
+    }
+
+    const skill = await db.query.SkillsTable.findFirst({
+      where: eq(SkillsTable.id, id),
+    });
+
+    if (!skill) throw "Skill not found";
+
+    const workerProfile = await db.query.GigWorkerProfilesTable.findFirst({
+      where: eq(GigWorkerProfilesTable.id, skill?.workerProfileId),
+    });
+
+    const user = await db.query.UsersTable.findFirst({
+      where: eq(UsersTable.id, workerProfile?.userId || ""),
+    });
+
     const badges = await db
       .select({
         id: UserBadgesLinkTable.id,
@@ -341,25 +313,22 @@
         eq(QualificationsTable.skillId, skill.id || "")
       ),
     });
->>>>>>> 9d2e42ef
-
-export const getSkillDetailsWorker = async (
-  id: string
-): Promise<ActionResult<SkillProfile>> => {
-  try {
-    if (!id) {
-      throw new Error("Skill ID is required");
-    }
-
-    const skill = await db.query.SkillsTable.findFirst({
-      where: eq(SkillsTable.id, id),
-    });
-
-<<<<<<< HEAD
-    if (!skill) {
-      throw new Error("Skill not found");
-    }
-=======
+
+    const reviews = await db.query.ReviewsTable.findMany({
+      where: and(
+        eq(ReviewsTable.targetUserId, workerProfile?.userId || ""),
+        eq(ReviewsTable.type, "INTERNAL_PLATFORM")
+      ),
+    });
+
+    const recommendations = await db.query.ReviewsTable.findMany({
+      where: and(
+        eq(ReviewsTable.targetUserId, workerProfile?.userId || ""),
+        eq(ReviewsTable.type, "EXTERNAL_REQUESTED"),
+        eq(ReviewsTable.skillId, skill.id)
+      ),
+    });
+
     const reviewsData = await Promise.all(
       reviews.map(async (review) => {
         if (!review.authorUserId) {
@@ -419,9 +388,8 @@
       buyerReviews: reviewsData,
       recommendations: recommendationsData,
     };
->>>>>>> 9d2e42ef
-
-    return await SkillDataHandler.buildSkillProfile(skill);
+
+    return { success: true, data: skillProfile };
   } catch (error) {
     return handleActionError(error);
   }
@@ -472,12 +440,9 @@
 
 export const updateVideoUrlProfileAction = async (
   videoUrl: string,
-  token?: string
-): Promise<ActionResult<string>> => {
+  token?: string | undefined
+) => {
   try {
-<<<<<<< HEAD
-    const { user } = await validateUserAuthentication(token || "");
-=======
     console.log('🎥 Updating video URL:', videoUrl);
     
     if (!token) {
@@ -492,7 +457,6 @@
     });
 
     if (!user) throw "User not found";
->>>>>>> 9d2e42ef
 
     console.log('🎥 Updating video URL for user:', user.id, 'with URL:', videoUrl);
 
@@ -502,23 +466,15 @@
         videoUrl: videoUrl,
         updatedAt: new Date(),
       })
-<<<<<<< HEAD
-      .where(eq(GigWorkerProfilesTable.userId, user.id));
-=======
       .where(eq(GigWorkerProfilesTable.userId, user?.id))
       .returning();
 
     console.log('🎥 Video URL update result:', result);
->>>>>>> 9d2e42ef
 
     return { success: true, data: "Video URL updated successfully" };
   } catch (error) {
-<<<<<<< HEAD
-    return handleActionError(error);
-=======
     console.error('🎥 Video URL update error:', error);
     return { success: false, data: "Url video updated successfully", error };
->>>>>>> 9d2e42ef
   }
 };
 
@@ -584,25 +540,10 @@
 
     return { success: true, data: updatedImages };
   } catch (error) {
-    return handleActionError(error);
+    return { success: false, data: null, error };
   }
 };
 
-<<<<<<< HEAD
-// ========================================
-// EXPORTS - Everything centralized here
-// ========================================
-
-// Re-export types for external use
-export type {
-  CreateSkillData,
-  AvailabilityData,
-  EquipmentData,
-  OnboardingProfileData,
-  ActionResult,
-  SkillProfile,
-} from "../types/get-gig-worker-profile";
-=======
 export const createWorkerProfileAction = async (token: string) => {
   try {
     // Test database connection
@@ -1157,5 +1098,4 @@
       error: error instanceof Error ? error.message : "Unknown error",
     };
   }
-};
->>>>>>> 9d2e42ef
+};