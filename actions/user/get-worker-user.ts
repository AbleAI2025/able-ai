"use server";

import { db } from "@/lib/drizzle/db";
import { eq } from "drizzle-orm";
import { GigWorkerProfilesTable, UsersTable } from "@/lib/drizzle/schema";

export interface WorkerUser {
  uid: string;
  displayName?: string;
  email?: string;
  id: string;
}

export async function getWorkerUserFromProfileId(uid: string): Promise<{
  success: boolean;
  data?: WorkerUser;
  error?: string;
}> {
  try {
<<<<<<< HEAD
    console.log('🔍 DEBUG: getWorkerUserFromProfileId called with:', workerProfileId);
    
    if (!workerProfileId) {
      console.log('🔍 DEBUG: No workerProfileId provided');
      return {
        success: false,
        error: "Worker profile ID is required"
      };
    }

    // Get worker profile with associated user
    console.log('🔍 DEBUG: Querying GigWorkerProfilesTable for ID:', workerProfileId);
=======
    const user = await db.query.UsersTable.findFirst({
      where: eq(UsersTable.firebaseUid, uid),
    });

    if (!user) throw new Error("User not found");

    if (!uid) throw new Error("User profile ID is required");

>>>>>>> 23f6c8e3
    const workerProfile = await db.query.GigWorkerProfilesTable.findFirst({
      where: eq(GigWorkerProfilesTable.userId, user.id),
      with: {
        user: {
          columns: {
            id: true,
            firebaseUid: true,
            fullName: true,
            email: true,
          },
        },
      },
    });

<<<<<<< HEAD
    console.log('🔍 DEBUG: Worker profile query result:', {
      found: !!workerProfile,
      hasUser: !!workerProfile?.user,
      userId: workerProfile?.user?.id,
      firebaseUid: workerProfile?.user?.firebaseUid,
      fullName: workerProfile?.user?.fullName
    });

    if (!workerProfile?.user) {
      console.log('🔍 DEBUG: Worker profile or user not found');
      return {
        success: false,
        error: "Worker profile or user not found"
      };
    }
=======
    if (!workerProfile?.user)
      throw new Error("Worker profile or user not found");
>>>>>>> 23f6c8e3

    const workerUser: WorkerUser = {
      uid: workerProfile.user.firebaseUid,
      displayName: workerProfile.user.fullName || undefined,
      email: workerProfile.user.email || undefined,
      id: workerProfile.user.id,
    };

    return {
      success: true,
      data: workerUser,
    };
  } catch (error) {
    console.error("Error fetching worker user from profile ID:", error);
    return {
      success: false,
      error: error instanceof Error ? error.message : "Unknown error occurred",
    };
  }
}

export async function getWorkerUserFromFirebaseId(firebaseUid: string): Promise<{
  success: boolean;
  data?: WorkerUser;
  error?: string;
}> {
  try {
    if (!firebaseUid) {
      return {
        success: false,
        error: "Firebase UID is required",
      };
    }

    console.log(`🔍 Looking up worker user for Firebase UID: ${firebaseUid}`);

    const user = await db.query.UsersTable.findFirst({
      where: eq(UsersTable.firebaseUid, firebaseUid),
      columns: {
        id: true,
        firebaseUid: true,
        fullName: true,
        email: true,
      },
    });

    if (!user) {
      return {
        success: false,
        error: "User not found",
      };
    }

    const workerUser: WorkerUser = {
      uid: user.firebaseUid,
      displayName: user.fullName || undefined,
      email: user.email || undefined,
      id: user.id,
    };

    return {
      success: true,
      data: workerUser,
    };
  } catch (error) {
    console.error('Error fetching worker user from Firebase UID:', error);
    return {
      success: false,
      error: error instanceof Error ? error.message : 'Unknown error occurred',
    };
  }
}

export async function getWorkerProfileIdFromFirebaseUid(firebaseUid: string): Promise<{
  success: boolean;
  data?: string;
  error?: string;
}> {
  try {
    if (!firebaseUid) {
      return {
        success: false,
        error: "Firebase UID is required"
      };
    }

    // Get user first
    const user = await db.query.UsersTable.findFirst({
      where: eq(UsersTable.firebaseUid, firebaseUid),
      columns: {
        id: true,
      }
    });

    if (!user) {
      return {
        success: false,
        error: "User not found"
      };
    }

    // Get worker profile
    const workerProfile = await db.query.GigWorkerProfilesTable.findFirst({
      where: eq(GigWorkerProfilesTable.userId, user.id),
      columns: {
        id: true,
      }
    });

    if (!workerProfile) {
      return {
        success: false,
        error: "Worker profile not found"
      };
    }

    return {
      success: true,
      data: workerProfile.id
    };

  } catch (error) {
    console.error('Error fetching worker profile ID from Firebase UID:', error);
    return {
      success: false,
      error: error instanceof Error ? error.message : 'Unknown error occurred'
    };
  }
}<|MERGE_RESOLUTION|>--- conflicted
+++ resolved
@@ -17,20 +17,6 @@
   error?: string;
 }> {
   try {
-<<<<<<< HEAD
-    console.log('🔍 DEBUG: getWorkerUserFromProfileId called with:', workerProfileId);
-    
-    if (!workerProfileId) {
-      console.log('🔍 DEBUG: No workerProfileId provided');
-      return {
-        success: false,
-        error: "Worker profile ID is required"
-      };
-    }
-
-    // Get worker profile with associated user
-    console.log('🔍 DEBUG: Querying GigWorkerProfilesTable for ID:', workerProfileId);
-=======
     const user = await db.query.UsersTable.findFirst({
       where: eq(UsersTable.firebaseUid, uid),
     });
@@ -39,7 +25,6 @@
 
     if (!uid) throw new Error("User profile ID is required");
 
->>>>>>> 23f6c8e3
     const workerProfile = await db.query.GigWorkerProfilesTable.findFirst({
       where: eq(GigWorkerProfilesTable.userId, user.id),
       with: {
@@ -53,8 +38,6 @@
         },
       },
     });
-
-<<<<<<< HEAD
     console.log('🔍 DEBUG: Worker profile query result:', {
       found: !!workerProfile,
       hasUser: !!workerProfile?.user,
@@ -63,17 +46,8 @@
       fullName: workerProfile?.user?.fullName
     });
 
-    if (!workerProfile?.user) {
-      console.log('🔍 DEBUG: Worker profile or user not found');
-      return {
-        success: false,
-        error: "Worker profile or user not found"
-      };
-    }
-=======
     if (!workerProfile?.user)
       throw new Error("Worker profile or user not found");
->>>>>>> 23f6c8e3
 
     const workerUser: WorkerUser = {
       uid: workerProfile.user.firebaseUid,
@@ -194,12 +168,11 @@
       success: true,
       data: workerProfile.id
     };
-
   } catch (error) {
-    console.error('Error fetching worker profile ID from Firebase UID:', error);
+    console.error("Error fetching worker user from profile ID:", error);
     return {
       success: false,
-      error: error instanceof Error ? error.message : 'Unknown error occurred'
+      error: error instanceof Error ? error.message : "Unknown error occurred",
     };
   }
 }