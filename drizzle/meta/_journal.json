{
  "version": "7",
  "dialect": "postgresql",
  "entries": [
    {
      "idx": 0,
      "version": "7",
      "when": 1747160338258,
      "tag": "0000_init",
      "breakpoints": true
    },
    {
      "idx": 1,
      "version": "7",
      "when": 1749068568289,
      "tag": "0001_add_ai_support",
      "breakpoints": true
    },
    {
      "idx": 2,
      "version": "7",
<<<<<<< HEAD
      "when": 1750448909340,
      "tag": "0002_add_stripe_support_to_user",
=======
      "when": 1751052274338,
      "tag": "0002_mighty_toxin",
>>>>>>> dc5891af
      "breakpoints": true
    }
  ]
}<|MERGE_RESOLUTION|>--- conflicted
+++ resolved
@@ -19,13 +19,8 @@
     {
       "idx": 2,
       "version": "7",
-<<<<<<< HEAD
-      "when": 1750448909340,
-      "tag": "0002_add_stripe_support_to_user",
-=======
       "when": 1751052274338,
       "tag": "0002_mighty_toxin",
->>>>>>> dc5891af
       "breakpoints": true
     }
   ]
