{
  "version": "7",
  "dialect": "postgresql",
  "entries": [
    {
      "idx": 0,
      "version": "7",
      "when": 1747160338258,
      "tag": "0000_init",
      "breakpoints": true
    },
    {
      "idx": 1,
      "version": "7",
      "when": 1749068568289,
      "tag": "0001_add_ai_support",
      "breakpoints": true
    },
    {
      "idx": 2,
      "version": "7",
      "when": 1751052274338,
      "tag": "0002_mighty_toxin",
      "breakpoints": true
    },
    {
      "idx": 3,
      "version": "7",
      "when": 1753904988158,
      "tag": "0003_majestic_adam_destine",
      "breakpoints": true
    },
    {
      "idx": 4,
      "version": "7",
      "when": 1754335465923,
      "tag": "0004_equal_charles_xavier",
      "breakpoints": true
    },
    {
      "idx": 5,
      "version": "7",
      "when": 1754505096697,
      "tag": "0005_closed_adam_destine",
      "breakpoints": true
    },
    {
      "idx": 6,
      "version": "7",
      "when": 1754602231674,
      "tag": "0006_nebulous_texas_twister",
      "breakpoints": true
    },
    {
      "idx": 7,
      "version": "7",
      "when": 1755123340322,
      "tag": "0007_lazy_sue_storm",
      "breakpoints": true
    },
    {
      "idx": 8,
      "version": "7",
      "when": 1755274758062,
      "tag": "0008_massive_jetstream",
      "breakpoints": true
    },
    {
      "idx": 9,
      "version": "7",
<<<<<<< HEAD
      "when": 1755556275817,
      "tag": "0009_little_shiva",
=======
      "when": 1755544263144,
      "tag": "0009_tranquil_tusk",
>>>>>>> f0278f3f
      "breakpoints": true
    }
  ]
}<|MERGE_RESOLUTION|>--- conflicted
+++ resolved
@@ -68,13 +68,8 @@
     {
       "idx": 9,
       "version": "7",
-<<<<<<< HEAD
-      "when": 1755556275817,
-      "tag": "0009_little_shiva",
-=======
       "when": 1755544263144,
       "tag": "0009_tranquil_tusk",
->>>>>>> f0278f3f
       "breakpoints": true
     }
   ]
