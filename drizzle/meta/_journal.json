{
  "version": "7",
  "dialect": "postgresql",
  "entries": [
    {
      "idx": 0,
      "version": "7",
      "when": 1747160338258,
      "tag": "0000_init",
      "breakpoints": true
    },
    {
      "idx": 1,
      "version": "7",
      "when": 1749068568289,
      "tag": "0001_add_ai_support",
      "breakpoints": true
    },
    {
      "idx": 2,
      "version": "7",
      "when": 1751052274338,
      "tag": "0002_mighty_toxin",
      "breakpoints": true
    },
    {
      "idx": 3,
      "version": "7",
      "when": 1753904988158,
      "tag": "0003_majestic_adam_destine",
      "breakpoints": true
    },
    {
      "idx": 4,
      "version": "7",
      "when": 1754335465923,
      "tag": "0004_equal_charles_xavier",
      "breakpoints": true
    },
    {
      "idx": 5,
      "version": "7",
      "when": 1754505096697,
      "tag": "0005_closed_adam_destine",
      "breakpoints": true
    },
    {
      "idx": 6,
      "version": "7",
      "when": 1755633221678,
      "tag": "0006_marvelous_bruce_banner",
      "breakpoints": true
    },
    {
      "idx": 9,
      "version": "7",
      "when": 1755544263144,
      "tag": "0009_tranquil_tusk",
      "breakpoints": true
    },
    {
      "idx": 9,
      "version": "7",
      "when": 1755544263144,
      "tag": "0009_tranquil_tusk",
      "breakpoints": true
    },
    {
      "idx": 9,
      "version": "7",
      "when": 1755781930743,
      "tag": "0009_last_whirlwind",
      "breakpoints": true
    },
    {
      "idx": 10,
      "version": "7",
      "when": 1756154312346,
      "tag": "0010_chemical_lionheart",
      "breakpoints": true
    },
    {
      "idx": 10,
      "version": "7",
      "when": 1755876049059,
      "tag": "0010_illegal_machine_man",
      "breakpoints": true
    },
    {
      "idx": 11,
      "version": "7",
      "when": 1756242136421,
      "tag": "0011_tough_rhino",
      "breakpoints": true
    },
    {
      "idx": 12,
      "version": "7",
      "when": 1756498877630,
      "tag": "0012_mature_thunderball",
      "breakpoints": true
    },
    {
      "idx": 13,
      "version": "7",
      "when": 1756910653940,
      "tag": "0013_icy_preak",
      "breakpoints": true
    },
    {
      "idx": 14,
      "version": "7",
      "when": 1757172498736,
      "tag": "0014_tiresome_aaron_stack",
      "breakpoints": true
    },
    {
      "idx": 15,
      "version": "7",
      "when": 1757625321888,
      "tag": "0015_confused_sentinels",
      "breakpoints": true
    },
    {
      "idx": 16,
      "version": "7",
      "when": 1758027417982,
      "tag": "0016_lethal_joystick",
      "breakpoints": true
    },
    {
      "idx": 17,
      "version": "7",
      "when": 1758582102903,
      "tag": "0017_smiling_skaar",
      "breakpoints": true
    },
    {
      "idx": 18,
      "version": "7",
      "when": 1758652687612,
      "tag": "0018_mushy_lockheed",
      "breakpoints": true
    },
    {
      "idx": 19,
      "version": "7",
<<<<<<< HEAD
      "when": 1758893400061,
      "tag": "0019_worthless_white_queen",
=======
      "when": 1758747941148,
      "tag": "0019_brave_the_twelve",
>>>>>>> ff3ee3b8
      "breakpoints": true
    }
  ]
}<|MERGE_RESOLUTION|>--- conflicted
+++ resolved
@@ -145,13 +145,8 @@
     {
       "idx": 19,
       "version": "7",
-<<<<<<< HEAD
-      "when": 1758893400061,
-      "tag": "0019_worthless_white_queen",
-=======
       "when": 1758747941148,
       "tag": "0019_brave_the_twelve",
->>>>>>> ff3ee3b8
       "breakpoints": true
     }
   ]
