{
  "name": "able-ai-mvp",
  "version": "0.1.0",
  "private": true,
  "scripts": {
    "dev": "next dev --turbopack",
    "build": "next build",
    "start": "next start",
    "lint": "next lint"
  },
  "dependencies": {
    "@auth/firebase-adapter": "^2.9.1",
    "@emotion/react": "^11.14.0",
    "@emotion/styled": "^11.14.0",
    "@mui/icons-material": "^7.1.0",
    "@mui/material": "^7.1.0",
    "@radix-ui/react-switch": "^1.2.4",
<<<<<<< HEAD
    "@stripe/react-stripe-js": "^3.7.0",
    "@stripe/stripe-js": "^7.5.0",
=======
    "@react-google-maps/api": "^2.20.7",
>>>>>>> 590e0e09
    "drizzle-orm": "^0.43.1",
    "firebase": "^11.8.1",
    "firebase-admin": "^12.7.0",
    "lucide-react": "^0.510.0",
    "next": "15.3.2",
    "next-auth": "^4.24.11",
    "pg": "^8.16.0",
    "react": "^19.0.0",
    "react-big-calendar": "^1.18.0",
    "react-datepicker": "^8.3.0",
    "react-dom": "^19.0.0",
    "react-webcam": "^7.2.0",
    "recharts": "^2.15.3",
    "sonner": "^2.0.3",
    "stripe": "^18.2.1"
  },
  "devDependencies": {
    "@eslint/eslintrc": "^3",
    "@types/node": "^20",
    "@types/pg": "^8.15.1",
    "@types/react": "^19",
    "@types/react-big-calendar": "^1.16.1",
    "@types/react-dom": "^19",
    "drizzle-kit": "^0.31.1",
    "eslint": "^9",
    "eslint-config-next": "15.3.2",
    "typescript": "^5"
  }
}<|MERGE_RESOLUTION|>--- conflicted
+++ resolved
@@ -15,12 +15,9 @@
     "@mui/icons-material": "^7.1.0",
     "@mui/material": "^7.1.0",
     "@radix-ui/react-switch": "^1.2.4",
-<<<<<<< HEAD
     "@stripe/react-stripe-js": "^3.7.0",
     "@stripe/stripe-js": "^7.5.0",
-=======
     "@react-google-maps/api": "^2.20.7",
->>>>>>> 590e0e09
     "drizzle-orm": "^0.43.1",
     "firebase": "^11.8.1",
     "firebase-admin": "^12.7.0",
